--- conflicted
+++ resolved
@@ -130,20 +130,12 @@
      * by a player sneaking, otherwise the module cannot be removed from the
      * casing by hand.
      *
-<<<<<<< HEAD
      * @param player   the player that clicked the module.
      * @param hand     the hand the player used to activate the module.
      * @param heldItem the item the player is holding in that hand.
      * @param hitX     the relative x position that was clicked.
      * @param hitY     the relative y position that was clicked.
      * @param hitZ     the relative z position that was clicked.
-=======
-     * @param player the player that clicked the module.
-     * @param hand   the hand the player used to activate the module.
-     * @param hitX   the relative x position that was clicked.
-     * @param hitY   the relative y position that was clicked.
-     * @param hitZ   the relative z position that was clicked.
->>>>>>> c75fe658
      * @return <tt>true</tt> if the click was handled, <tt>false</tt> otherwise.
      */
     boolean onActivate(final EntityPlayer player, final EnumHand hand, @Nullable final ItemStack heldItem, final float hitX, final float hitY, final float hitZ);
