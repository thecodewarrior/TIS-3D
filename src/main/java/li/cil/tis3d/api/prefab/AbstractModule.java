--- conflicted
+++ resolved
@@ -8,19 +8,9 @@
 import li.cil.tis3d.api.machine.Port;
 import li.cil.tis3d.api.module.Module;
 import net.minecraft.client.Minecraft;
-<<<<<<< HEAD
-import net.minecraft.client.renderer.Tessellator;
 import net.minecraft.entity.player.EntityPlayer;
 import net.minecraft.nbt.NBTTagCompound;
 import net.minecraft.util.MovingObjectPosition;
-import net.minecraft.util.ResourceLocation;
-=======
-import net.minecraft.entity.player.EntityPlayer;
-import net.minecraft.nbt.NBTTagCompound;
-import net.minecraft.util.MovingObjectPosition;
-import net.minecraftforge.fml.relauncher.Side;
-import net.minecraftforge.fml.relauncher.SideOnly;
->>>>>>> 17da9ba0
 
 /**
  * Base implementation of a module, taking care of the boilerplate code.
@@ -61,65 +51,7 @@
     }
 
     // --------------------------------------------------------------------- //
-<<<<<<< HEAD
-    // Rendering utility.
-
-    /**
-     * Bind the texture at the specified location to be used for quad rendering.
-     *
-     * @param location the location of the texture to bind.
-     */
-    @SideOnly(Side.CLIENT)
-    protected static void bindTexture(final ResourceLocation location) {
-        Minecraft.getMinecraft().getTextureManager().bindTexture(location);
-    }
-
-    /**
-     * Draw an arbitrarily sized quad with the specified texture coordinates.
-     *
-     * @param x  the x position of the quad.
-     * @param y  the y position of the quad.
-     * @param w  the width of the quad.
-     * @param h  the height of the quad.
-     * @param u0 lower u texture coordinate.
-     * @param v0 lower v texture coordinate.
-     * @param u1 upper u texture coordinate.
-     * @param v1 upper v texture coordinate.
-     */
-    @SideOnly(Side.CLIENT)
-    protected static void drawQuad(final float x, final float y, final float w, final float h, final float u0, final float v0, final float u1, final float v1) {
-        final Tessellator tessellator = Tessellator.instance;
-        tessellator.startDrawingQuads();
-        tessellator.addVertexWithUV(x, y + h, 0, u0, v1);
-        tessellator.addVertexWithUV(x + w, y + h, 0, u1, v1);
-        tessellator.addVertexWithUV(x + w, y, 0, u1, v0);
-        tessellator.addVertexWithUV(x, y, 0, u0, v0);
-        tessellator.draw();
-    }
-
-    /**
-     * Draw a full one-by-one quad with the specified texture coordinates.
-     *
-     * @param u0 lower u texture coordinate.
-     * @param v0 lower v texture coordinate.
-     * @param u1 upper u texture coordinate.
-     * @param v1 upper v texture coordinate.
-     */
-    @SideOnly(Side.CLIENT)
-    protected static void drawQuad(final float u0, final float v0, final float u1, final float v1) {
-        drawQuad(0, 0, 1, 1, u0, v0, u1, v1);
-    }
-
-    /**
-     * Draw a full one-by-one quad.
-     */
-    @SideOnly(Side.CLIENT)
-    protected static void drawQuad() {
-        drawQuad(0, 0, 1, 1);
-    }
-=======
     // Rendering utility
->>>>>>> 17da9ba0
 
     /**
      * Utility method for determining whether the player is currently looking at this module.
