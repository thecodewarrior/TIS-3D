package li.cil.tis3d.api.prefab.module;

import cpw.mods.fml.relauncher.Side;
import cpw.mods.fml.relauncher.SideOnly;
import li.cil.tis3d.api.API;
import li.cil.tis3d.api.machine.Casing;
import li.cil.tis3d.api.machine.Face;
import li.cil.tis3d.api.machine.Port;
import li.cil.tis3d.api.module.Rotatable;
import net.minecraft.nbt.NBTTagCompound;
<<<<<<< HEAD
=======
import net.minecraft.util.Vec3;
import net.minecraftforge.fml.relauncher.Side;
import net.minecraftforge.fml.relauncher.SideOnly;
>>>>>>> 165e7980
import org.apache.logging.log4j.LogManager;
import org.lwjgl.opengl.GL11;

/**
 * This is a utility implementation of a rotatable module.
 * <p>
 * Rotatable modules can face one of four directions, the default being
 * {@link Port#UP}. Most modules will either not need
 * this at all, or only use this when installed in the top or bottom faces
 * of casings. In some cases you may also merely want to use this for
 * graphical purposes (e.g. the built-in redstone and stack modules do
 * this).
 */
public abstract class AbstractModuleRotatable extends AbstractModule implements Rotatable {
    // --------------------------------------------------------------------- //
    // Persisted data

    private Port facing = Port.UP;

    // --------------------------------------------------------------------- //
    // Computed data

    // NBT tag names.
    private static final String TAG_FACING = "facing";

    // --------------------------------------------------------------------- //

    protected AbstractModuleRotatable(final Casing casing, final Face face) {
        super(casing, face);
    }

    // --------------------------------------------------------------------- //
    // Rendering utility

    /**
     * Apply the module's rotation to the OpenGL state.
     */
    @SideOnly(Side.CLIENT)
    protected void rotateForRendering() {
        final int rotation = Port.ROTATION[facing.ordinal()];
        GL11.glTranslatef(0.5f, 0.5f, 0);
        GL11.glRotatef(90 * rotation, 0, 0, Face.toEnumFacing(getFace()).getFrontOffsetY());
        GL11.glTranslatef(-0.5f, -0.5f, 0);
    }

    // --------------------------------------------------------------------- //
    // General utility

    @Override
    protected Vec3 hitToUV(final Vec3 hitPos) {
        final Vec3 uv = super.hitToUV(hitPos);
        switch (getFace()) {
            case Y_NEG:
                switch (getFacing()) {
                    case LEFT:
                        return new Vec3(uv.yCoord, 1 - uv.xCoord, 0);
                    case RIGHT:
                        return new Vec3(1 - uv.yCoord, uv.xCoord, 0);
                    case UP:
                        return uv;
                    case DOWN:
                        return new Vec3(1 - uv.xCoord, 1 - uv.yCoord, 0);
                }
                break;
            case Y_POS:
                switch (getFacing()) {
                    case LEFT:
                        return new Vec3(1 - uv.yCoord, uv.xCoord, 0);
                    case RIGHT:
                        return new Vec3(uv.yCoord, 1 - uv.xCoord, 0);
                    case UP:
                        return uv;
                    case DOWN:
                        return new Vec3(1 - uv.xCoord, 1 - uv.yCoord, 0);
                }
                break;
        }
        return uv;
    }

    // --------------------------------------------------------------------- //
    // Module

    @Override
    public void readFromNBT(final NBTTagCompound nbt) {
        if (nbt.hasKey(TAG_FACING)) {
            try {
                facing = Enum.valueOf(Port.class, nbt.getString(TAG_FACING));
            } catch (final IllegalArgumentException e) {
                // This can only happen if someone messes with the save.
                LogManager.getLogger(API.MOD_ID).warn("Broken save, module facing is invalid.", e);
            }
        }
    }

    @Override
    public void writeToNBT(final NBTTagCompound nbt) {
        nbt.setString(TAG_FACING, facing.name());
    }

    // --------------------------------------------------------------------- //
    // Rotatable

    @Override
    public Port getFacing() {
        return facing;
    }

    @Override
    public void setFacing(final Port facing) {
        this.facing = facing;
    }
}<|MERGE_RESOLUTION|>--- conflicted
+++ resolved
@@ -8,12 +8,7 @@
 import li.cil.tis3d.api.machine.Port;
 import li.cil.tis3d.api.module.Rotatable;
 import net.minecraft.nbt.NBTTagCompound;
-<<<<<<< HEAD
-=======
 import net.minecraft.util.Vec3;
-import net.minecraftforge.fml.relauncher.Side;
-import net.minecraftforge.fml.relauncher.SideOnly;
->>>>>>> 165e7980
 import org.apache.logging.log4j.LogManager;
 import org.lwjgl.opengl.GL11;
 
@@ -69,25 +64,25 @@
             case Y_NEG:
                 switch (getFacing()) {
                     case LEFT:
-                        return new Vec3(uv.yCoord, 1 - uv.xCoord, 0);
+                        return Vec3.createVectorHelper(uv.yCoord, 1 - uv.xCoord, 0);
                     case RIGHT:
-                        return new Vec3(1 - uv.yCoord, uv.xCoord, 0);
+                        return Vec3.createVectorHelper(1 - uv.yCoord, uv.xCoord, 0);
                     case UP:
                         return uv;
                     case DOWN:
-                        return new Vec3(1 - uv.xCoord, 1 - uv.yCoord, 0);
+                        return Vec3.createVectorHelper(1 - uv.xCoord, 1 - uv.yCoord, 0);
                 }
                 break;
             case Y_POS:
                 switch (getFacing()) {
                     case LEFT:
-                        return new Vec3(1 - uv.yCoord, uv.xCoord, 0);
+                        return Vec3.createVectorHelper(1 - uv.yCoord, uv.xCoord, 0);
                     case RIGHT:
-                        return new Vec3(uv.yCoord, 1 - uv.xCoord, 0);
+                        return Vec3.createVectorHelper(uv.yCoord, 1 - uv.xCoord, 0);
                     case UP:
                         return uv;
                     case DOWN:
-                        return new Vec3(1 - uv.xCoord, 1 - uv.yCoord, 0);
+                        return Vec3.createVectorHelper(1 - uv.xCoord, 1 - uv.yCoord, 0);
                 }
                 break;
         }
