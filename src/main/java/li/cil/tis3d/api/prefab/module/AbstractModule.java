--- conflicted
+++ resolved
@@ -13,16 +13,10 @@
 import net.minecraft.entity.player.EntityPlayer;
 import net.minecraft.item.ItemStack;
 import net.minecraft.nbt.NBTTagCompound;
-import net.minecraft.util.BlockPos;
 import net.minecraft.util.MovingObjectPosition;
 import net.minecraft.util.Vec3;
-<<<<<<< HEAD
-=======
 import net.minecraft.world.World;
 import net.minecraft.world.chunk.Chunk;
-import net.minecraftforge.fml.relauncher.Side;
-import net.minecraftforge.fml.relauncher.SideOnly;
->>>>>>> 32c2239a
 
 /**
  * Base implementation of a module, taking care of the boilerplate code.
@@ -154,21 +148,23 @@
      */
     protected boolean isVisible() {
         final World world = getCasing().getCasingWorld();
-        final BlockPos neighborPos = getCasing().getPosition().offset(Face.toEnumFacing(getFace()));
-        if (!world.isBlockLoaded(neighborPos)) {
+        final int neighborX = getCasing().getPositionX() + Face.toEnumFacing(getFace()).getFrontOffsetX();
+        final int neighborY = getCasing().getPositionY() + Face.toEnumFacing(getFace()).getFrontOffsetY();
+        final int neighborZ = getCasing().getPositionZ() + Face.toEnumFacing(getFace()).getFrontOffsetZ();
+        if (!world.blockExists(neighborX, neighborY, neighborZ)) {
             // If the neighbor isn't loaded, we can assume we're also not visible on that side.
             return false;
         }
 
-        final Chunk chunk = world.getChunkFromBlockCoords(neighborPos);
+        final Chunk chunk = world.getChunkFromBlockCoords(neighborX, neighborZ);
         if (chunk == null || chunk.isEmpty()) {
             // If the neighbor chunk is empty, we must assume we're visible.
             return true;
         }
 
         // Otherwise check if the neighboring block blocks visibility to our face.
-        final Block neighborBlock = world.getBlockState(neighborPos).getBlock();
-        return !neighborBlock.doesSideBlockRendering(world, neighborPos, Face.toEnumFacing(getFace().getOpposite()));
+        final Block neighborBlock = world.getBlock(neighborX, neighborY, neighborZ);
+        return !neighborBlock.isSideSolid(world, neighborX, neighborY, neighborZ, Face.toForgeDirection(getFace().getOpposite()));
     }
 
     // --------------------------------------------------------------------- //
