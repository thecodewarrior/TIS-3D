package li.cil.tis3d.api.prefab.module;

import cpw.mods.fml.relauncher.Side;
import cpw.mods.fml.relauncher.SideOnly;
import li.cil.tis3d.api.machine.Casing;
import li.cil.tis3d.api.machine.Face;
import li.cil.tis3d.api.machine.Pipe;
import li.cil.tis3d.api.machine.Port;
import li.cil.tis3d.api.module.Module;
import net.minecraft.client.Minecraft;
import net.minecraft.entity.player.EntityPlayer;
import net.minecraft.item.ItemStack;
import net.minecraft.nbt.NBTTagCompound;
import net.minecraft.util.MovingObjectPosition;
<<<<<<< HEAD
=======
import net.minecraft.util.Vec3;
import net.minecraftforge.fml.relauncher.Side;
import net.minecraftforge.fml.relauncher.SideOnly;
>>>>>>> 165e7980

/**
 * Base implementation of a module, taking care of the boilerplate code.
 */
public abstract class AbstractModule implements Module {
    // --------------------------------------------------------------------- //
    // Computed data

    private final Casing casing;
    private final Face face;

    protected AbstractModule(final Casing casing, final Face face) {
        this.casing = casing;
        this.face = face;
    }

    // --------------------------------------------------------------------- //
    // Communication utility

    /**
     * Cancel writing on all ports.
     */
    protected void cancelWrite() {
        for (final Port port : Port.VALUES) {
            final Pipe sendingPipe = getCasing().getSendingPipe(getFace(), port);
            sendingPipe.cancelWrite();
        }
    }

    /**
     * Cancel reading on all ports.
     */
    protected void cancelRead() {
        for (final Port port : Port.VALUES) {
            final Pipe sendingPipe = getCasing().getSendingPipe(getFace(), port);
            sendingPipe.cancelRead();
        }
    }

    // --------------------------------------------------------------------- //
    // Rendering utility

    /**
     * Utility method for determining whether the player is currently looking at this module.
     *
     * @return <tt>true</tt> if the player is looking at the module, <tt>false</tt> otherwise.
     */
    @SideOnly(Side.CLIENT)
    protected boolean isPlayerLookingAt() {
        final MovingObjectPosition hit = Minecraft.getMinecraft().objectMouseOver;
        return hit != null &&
                hit.typeOfHit == MovingObjectPosition.MovingObjectType.BLOCK &&
                getCasing().getPositionX() == hit.blockX &&
                getCasing().getPositionY() == hit.blockY &&
                getCasing().getPositionZ() == hit.blockZ &&
                hit.sideHit == Face.toEnumFacing(getFace()).ordinal();
    }

    /**
     * Utility method for determining the hit coordinate on the module's face the player is
     * looking at. This will return <tt>null</tt> if the player is not currently looking
     * at the module.
     * <p>
     * Note that this will return the unadjusted X, Y and Z components. To transform this
     * coordinate to a UV coordinate mapped to the module's face, pass this into
     * {@link #hitToUV}. Note that this method is overridden in {@link AbstractModuleRotatable}
     * to also take into account the module's rotation.
     *
     * @return the UV coordinate the player is looking at as the X and Y components.
     */
    @SideOnly(Side.CLIENT)
    protected Vec3 getPlayerLookAt() {
        final MovingObjectPosition hit = Minecraft.getMinecraft().objectMouseOver;
        if (hit != null &&
                hit.typeOfHit == MovingObjectPosition.MovingObjectType.BLOCK &&
                getCasing().getPosition().equals(hit.getBlockPos()) &&
                hit.sideHit == Face.toEnumFacing(getFace())) {
            return new Vec3(hit.hitVec.xCoord - hit.getBlockPos().getX(),
                    hit.hitVec.yCoord - hit.getBlockPos().getY(),
                    hit.hitVec.zCoord - hit.getBlockPos().getZ());
        } else {
            return null;
        }
    }

    // --------------------------------------------------------------------- //
    // General utility

    /**
     * Project a hit position on the surface of a casing to a UV coordinate on
     * the face of this module.
     * <p>
     * Note that this is also overridden in {@link AbstractModuleRotatable} to
     * take into account the module's rotation.
     *
     * @param hitPos the hit position to project.
     * @return the projected UV coordinate, with the Z component being 0.
     * @see #getPlayerLookAt()
     * @see #onActivate(EntityPlayer, float, float, float)
     */
    protected Vec3 hitToUV(final Vec3 hitPos) {
        switch (getFace()) {
            case Y_NEG:
                return new Vec3(1 - hitPos.xCoord, hitPos.zCoord, 0);
            case Y_POS:
                return new Vec3(1 - hitPos.xCoord, 1 - hitPos.zCoord, 0);
            case Z_NEG:
                return new Vec3(1 - hitPos.xCoord, 1 - hitPos.yCoord, 0);
            case Z_POS:
                return new Vec3(hitPos.xCoord, 1 - hitPos.yCoord, 0);
            case X_NEG:
                return new Vec3(hitPos.zCoord, 1 - hitPos.yCoord, 0);
            case X_POS:
                return new Vec3(1 - hitPos.zCoord, 1 - hitPos.yCoord, 0);
        }
        return null;
    }

    // --------------------------------------------------------------------- //
    // Module

    @Override
    public Casing getCasing() {
        return casing;
    }

    @Override
    public Face getFace() {
        return face;
    }

    @Override
    public void step() {
    }

    @Override
    public void onInstalled(final ItemStack stack) {
    }

    @Override
    public void onUninstalled(final ItemStack stack) {
    }

    @Override
    public void onEnabled() {
    }

    @Override
    public void onDisabled() {
    }

    @Override
    public void onDisposed() {
    }

    @Override
    public void onWriteComplete(final Port port) {
    }

    @Override
    public boolean onActivate(final EntityPlayer player, final float hitX, final float hitY, final float hitZ) {
        return false;
    }

    @Override
    public void onData(final NBTTagCompound nbt) {
    }

    @SideOnly(Side.CLIENT)
    @Override
    public void render(final boolean enabled, final float partialTicks) {
    }

    @Override
    public void readFromNBT(final NBTTagCompound nbt) {
    }

    @Override
    public void writeToNBT(final NBTTagCompound nbt) {
    }
}<|MERGE_RESOLUTION|>--- conflicted
+++ resolved
@@ -12,12 +12,7 @@
 import net.minecraft.item.ItemStack;
 import net.minecraft.nbt.NBTTagCompound;
 import net.minecraft.util.MovingObjectPosition;
-<<<<<<< HEAD
-=======
 import net.minecraft.util.Vec3;
-import net.minecraftforge.fml.relauncher.Side;
-import net.minecraftforge.fml.relauncher.SideOnly;
->>>>>>> 165e7980
 
 /**
  * Base implementation of a module, taking care of the boilerplate code.
@@ -93,11 +88,13 @@
         final MovingObjectPosition hit = Minecraft.getMinecraft().objectMouseOver;
         if (hit != null &&
                 hit.typeOfHit == MovingObjectPosition.MovingObjectType.BLOCK &&
-                getCasing().getPosition().equals(hit.getBlockPos()) &&
-                hit.sideHit == Face.toEnumFacing(getFace())) {
-            return new Vec3(hit.hitVec.xCoord - hit.getBlockPos().getX(),
-                    hit.hitVec.yCoord - hit.getBlockPos().getY(),
-                    hit.hitVec.zCoord - hit.getBlockPos().getZ());
+                getCasing().getPositionX() == hit.blockX &&
+                getCasing().getPositionY() == hit.blockY &&
+                getCasing().getPositionZ() == hit.blockZ &&
+                hit.sideHit == Face.toEnumFacing(getFace()).ordinal()) {
+            return Vec3.createVectorHelper(hit.hitVec.xCoord - hit.blockX,
+                    hit.hitVec.yCoord - hit.blockY,
+                    hit.hitVec.zCoord - hit.blockZ);
         } else {
             return null;
         }
@@ -121,17 +118,17 @@
     protected Vec3 hitToUV(final Vec3 hitPos) {
         switch (getFace()) {
             case Y_NEG:
-                return new Vec3(1 - hitPos.xCoord, hitPos.zCoord, 0);
+                return Vec3.createVectorHelper(1 - hitPos.xCoord, hitPos.zCoord, 0);
             case Y_POS:
-                return new Vec3(1 - hitPos.xCoord, 1 - hitPos.zCoord, 0);
+                return Vec3.createVectorHelper(1 - hitPos.xCoord, 1 - hitPos.zCoord, 0);
             case Z_NEG:
-                return new Vec3(1 - hitPos.xCoord, 1 - hitPos.yCoord, 0);
+                return Vec3.createVectorHelper(1 - hitPos.xCoord, 1 - hitPos.yCoord, 0);
             case Z_POS:
-                return new Vec3(hitPos.xCoord, 1 - hitPos.yCoord, 0);
+                return Vec3.createVectorHelper(hitPos.xCoord, 1 - hitPos.yCoord, 0);
             case X_NEG:
-                return new Vec3(hitPos.zCoord, 1 - hitPos.yCoord, 0);
+                return Vec3.createVectorHelper(hitPos.zCoord, 1 - hitPos.yCoord, 0);
             case X_POS:
-                return new Vec3(1 - hitPos.zCoord, 1 - hitPos.yCoord, 0);
+                return Vec3.createVectorHelper(1 - hitPos.zCoord, 1 - hitPos.yCoord, 0);
         }
         return null;
     }
