package li.cil.tis3d.client.gui;

import li.cil.tis3d.client.renderer.TextureLoader;
import li.cil.tis3d.common.Constants;
import li.cil.tis3d.common.Settings;
import li.cil.tis3d.common.init.Items;
import li.cil.tis3d.common.item.ItemBookCode;
import li.cil.tis3d.common.module.execution.MachineState;
import li.cil.tis3d.common.module.execution.compiler.Compiler;
import li.cil.tis3d.common.module.execution.compiler.ParseException;
import li.cil.tis3d.common.network.Network;
import li.cil.tis3d.common.network.message.MessageBookCodeData;
import net.minecraft.client.Minecraft;
import net.minecraft.client.gui.FontRenderer;
import net.minecraft.client.gui.GuiButton;
import net.minecraft.client.gui.GuiScreen;
import net.minecraft.client.renderer.GlStateManager;
import net.minecraft.client.resources.I18n;
import net.minecraft.entity.player.EntityPlayer;
import net.minecraft.nbt.NBTTagCompound;
import net.minecraft.util.EnumHand;
import org.lwjgl.input.Keyboard;

import java.io.IOException;
import java.util.ArrayList;
import java.util.Arrays;
import java.util.List;
import java.util.Locale;
import java.util.Optional;
import java.util.stream.Collectors;

/**
 * GUI for the code book, used to write and manage ASM programs.
 */
@SuppressWarnings("OptionalUsedAsFieldOrParameterType")
public final class GuiBookCode extends GuiScreen {
    private static final int GUI_WIDTH = 148;
    private static final int GUI_HEIGHT = 230;
    private static final int BUTTON_PAGE_CHANGE_PREV_X = 8;
    private static final int BUTTON_PAGE_CHANGE_NEXT_X = 116;
    private static final int BUTTON_PAGE_CHANGE_Y = 224;
    private static final int BUTTON_PAGE_DELETE_X = 66;
    private static final int BUTTON_PAGE_DELETE_Y = 224;
    private static final int CODE_POS_X = 18;
    private static final int CODE_POS_Y = 16;
    private static final int CODE_WIDTH = 120;
    private static final int CODE_MARGIN = 30;
    private static final int PAGE_NUMBER_X = 74;
    private static final int PAGE_NUMBER_Y = 212;

    private static final int COLOR_CODE = 0xFF333333;
    private static final int COLOR_CODE_SELECTED = 0xFFEEEEEE;
    private static final int COLOR_SELECTION = 0xCC333399;

    private static final int ID_BUTTON_PAGE_NEXT = 1;
    private static final int ID_BUTTON_PAGE_PREV = 2;
    private static final int ID_BUTTON_PAGE_DELETE = 3;

    private ButtonChangePage buttonNextPage;
    private ButtonChangePage buttonPreviousPage;
    private ButtonDeletePage buttonDeletePage;

    private final EntityPlayer player;
    private final ItemBookCode.Data data;
    private final List<StringBuilder> lines = new ArrayList<>();

    private int guiX = 0;
    private int guiY = 0;
    private int selectionStart = 0;
    private int selectionEnd = 0;
    private Optional<ParseException> compileError = Optional.empty();

    // --------------------------------------------------------------------- //

    public GuiBookCode(final EntityPlayer player) {
        this.player = player;
        this.data = ItemBookCode.Data.loadFromStack(player.getHeldItem(EnumHand.MAIN_HAND));

        rebuildLines();
    }

    // --------------------------------------------------------------------- //

    @Override
    public void initGui() {
        super.initGui();

        guiX = (width - GUI_WIDTH) / 2;
        guiY = 2;

        // Buttons for next / previous page of pages.
        buttonList.add(buttonPreviousPage = new ButtonChangePage(ID_BUTTON_PAGE_PREV, guiX + BUTTON_PAGE_CHANGE_PREV_X, guiY + BUTTON_PAGE_CHANGE_Y, PageChangeType.Previous));
        buttonList.add(buttonNextPage = new ButtonChangePage(ID_BUTTON_PAGE_NEXT, guiX + BUTTON_PAGE_CHANGE_NEXT_X, guiY + BUTTON_PAGE_CHANGE_Y, PageChangeType.Next));
        buttonList.add(buttonDeletePage = new ButtonDeletePage(ID_BUTTON_PAGE_DELETE, guiX + BUTTON_PAGE_DELETE_X, guiY + BUTTON_PAGE_DELETE_Y));

        Keyboard.enableRepeatEvents(true);
    }

    @Override
    public void onGuiClosed() {
        super.onGuiClosed();

        // Write changes back to our data tag.
        saveProgram();

        // Save any changes made and send them to the server.
        final NBTTagCompound nbt = new NBTTagCompound();
        data.writeToNBT(nbt);
        Network.INSTANCE.getWrapper().sendToServer(new MessageBookCodeData(nbt));

        Keyboard.enableRepeatEvents(false);
    }

    @Override
    public void drawScreen(final int mouseX, final int mouseY, final float partialTicks) {
        if (!player.isEntityAlive() || !Items.isBookCode(player.getHeldItem(EnumHand.MAIN_HAND))) {
            Minecraft.getMinecraft().displayGuiScreen(null);
            return;
        }

        // Background.
        GlStateManager.color(1, 1, 1, 1);
        Minecraft.getMinecraft().getTextureManager().bindTexture(TextureLoader.LOCATION_BOOK_CODE_BACKGROUND);
        drawTexturedModalRect(guiX, guiY, 0, 0, GUI_WIDTH, GUI_HEIGHT);

        // Check page change button availability.
        buttonPreviousPage.visible = data.getSelectedPage() > 0 && data.getPageCount() > 0;
        buttonNextPage.visible = (data.getSelectedPage() < data.getPageCount() - 1) ||
                (data.getSelectedPage() == data.getPageCount() - 1 && isCurrentProgramNonEmpty());
        buttonDeletePage.visible = data.getPageCount() > 1 || isCurrentProgramNonEmpty();

        super.drawScreen(mouseX, mouseY, partialTicks);

        // Draw current program.
        drawProgram(mouseX, mouseY);

        // Draw page number.
        final String pageInfo = String.format("%d/%d", data.getSelectedPage() + 1, data.getPageCount());
<<<<<<< HEAD
        fontRendererObj.drawString(pageInfo, guiX + PAGE_NUMBER_X - fontRendererObj.getStringWidth(pageInfo) / 2, guiY + PAGE_NUMBER_Y, COLOR_CODE);
=======
        getFontRenderer().drawString(pageInfo, guiX + PAGE_NUMBER_X - getFontRenderer().getStringWidth(pageInfo) / 2, guiY + PAGE_NUMBER_Y, COLOR_CODE);
>>>>>>> dd8e4a0d
    }

    @Override
    protected void mouseClicked(final int mouseX, final int mouseY, final int mouseButton) throws IOException {
        super.mouseClicked(mouseX, mouseY, mouseButton);

        if (isInCodeArea(mouseX, mouseY)) {
            final int line = cursorToLine(mouseY);
            final int column = cursorToColumn(mouseX + 2, mouseY);
            selectionStart = selectionEnd = positionToIndex(line, column);
        }
    }

    @Override
    protected void mouseClickMove(final int mouseX, final int mouseY, final int clickedMouseButton, final long timeSinceLastClick) {
        super.mouseClickMove(mouseX, mouseY, clickedMouseButton, timeSinceLastClick);

        if (isInCodeArea(mouseX, mouseY)) {
            final int line = cursorToLine(mouseY);
            final int column = cursorToColumn(mouseX + 2, mouseY);
            selectionEnd = positionToIndex(line, column);
        }
    }

    @Override
    protected void keyTyped(final char typedChar, final int keyCode) throws IOException {
        super.keyTyped(typedChar, keyCode);

        final int line = indexToLine(getSelectionStart());
        final int column = indexToColumn(getSelectionStart());

        if (keyCode == Keyboard.KEY_LEFT) {
            if (column > 0 || line > 0) {
                if (isShiftKeyDown()) {
                    selectionEnd = selectionEnd - 1;
                } else {
                    selectionStart = selectionEnd = selectionEnd - 1;
                }
            }
        } else if (keyCode == Keyboard.KEY_RIGHT) {
            if (column < lines.get(line).length() || line < lines.size()) {
                if (isShiftKeyDown()) {
                    selectionEnd = selectionEnd + 1;
                } else {
                    selectionStart = selectionEnd = selectionEnd + 1;
                }
            }
        } else if (keyCode == Keyboard.KEY_UP) {
            final int currLine = indexToLine(selectionEnd);
            if (currLine > 0) {
                final int currColumn = indexToColumn(selectionEnd);
                final int x = columnToX(currLine, currColumn) + 2;
                final int prevLine = currLine - 1;
                final int prevColumn = xToColumn(x, prevLine);
                final int index = positionToIndex(prevLine, prevColumn);

                if (isShiftKeyDown()) {
                    selectionEnd = index;
                } else {
                    selectionStart = selectionEnd = index;
                }
            }
        } else if (keyCode == Keyboard.KEY_DOWN) {
            final int currLine = indexToLine(selectionEnd);
            if (currLine < lines.size() - 1) {
                final int currColumn = indexToColumn(selectionEnd);
                final int x = columnToX(currLine, currColumn) + 2;
                final int nextLine = currLine + 1;
                final int nextColumn = xToColumn(x, nextLine);
                final int index = positionToIndex(nextLine, nextColumn);

                if (isShiftKeyDown()) {
                    selectionEnd = index;
                } else {
                    selectionStart = selectionEnd = index;
                }
            }
        } else if (keyCode == Keyboard.KEY_HOME) {
            final int currLine = indexToLine(selectionEnd);
            if (isShiftKeyDown()) {
                selectionEnd = positionToIndex(currLine, 0);
            } else {
                selectionStart = selectionEnd = positionToIndex(currLine, 0);
            }
        } else if (keyCode == Keyboard.KEY_END) {
            final int currLine = indexToLine(selectionEnd);
            if (isShiftKeyDown()) {
                selectionEnd = positionToIndex(currLine, lines.get(currLine).length());
            } else {
                selectionStart = selectionEnd = positionToIndex(currLine, lines.get(currLine).length());
            }
        } else if (keyCode == Keyboard.KEY_DELETE) {
            if (!deleteSelection()) {
                if (isShiftKeyDown()) {
                    if (lines.size() > 1) {
                        lines.remove(line);
                    } else {
                        lines.get(0).setLength(0);
                    }
                    selectionStart = selectionEnd = positionToIndex(Math.min(lines.size() - 1, line), 0);
                } else if (column < lines.get(line).length()) {
                    lines.get(line).deleteCharAt(column);
                } else if (line < lines.size() - 1) {
                    final StringBuilder currLine = lines.get(line);
                    final StringBuilder nextLine = lines.get(line + 1);

                    if (currLine.length() + nextLine.length() < Settings.maxColumnsPerLine) {
                        currLine.append(nextLine);
                        lines.remove(line + 1);
                    }
                }
            }

            recompile();
        } else if (keyCode == Keyboard.KEY_BACK) {
            if (!deleteSelection()) {
                if (column > 0) {
                    lines.get(line).deleteCharAt(column - 1);
                } else if (line > 0) {
                    final StringBuilder prevLine = lines.get(line - 1);
                    final StringBuilder currLine = lines.get(line);

                    if (prevLine.length() + currLine.length() < Settings.maxColumnsPerLine) {
                        prevLine.append(currLine);
                        lines.remove(line);
                    }
                }

                selectionStart = selectionEnd = Math.max(0, selectionEnd - 1);
            }

            recompile();
        } else if (keyCode == Keyboard.KEY_RETURN) {
            deleteSelection();
            if (lines.size() < Constants.MAX_LINES_PER_PAGE) {
                final StringBuilder oldLine = lines.get(line);
                final StringBuilder newLine = new StringBuilder();
                if (column < oldLine.length()) {
                    newLine.append(oldLine.substring(column));
                    oldLine.setLength(column);
                }
                lines.add(line + 1, newLine);

                selectionStart = selectionEnd = selectionEnd + 1;
            }

            recompile();
        } else if (isCtrlKeyDown()) {
            if (keyCode == Keyboard.KEY_A) {
                selectionStart = 0;
                selectionEnd = positionToIndex(Integer.MAX_VALUE, Integer.MAX_VALUE);
            } else if (keyCode == Keyboard.KEY_C) {
                setClipboardString(selectionToString());
            } else if (keyCode == Keyboard.KEY_X) {
                setClipboardString(selectionToString());
                deleteSelection();

                recompile();
            } else if (keyCode == Keyboard.KEY_V) {
                deleteSelection();

                final String[] pastedLines = Constants.PATTERN_LINES.split(getClipboardString());
                if (!isValidPaste(pastedLines)) {
                    return;
                }

                lines.get(line).insert(indexToColumn(column), pastedLines[0].toUpperCase(Locale.US));
                lines.addAll(line + 1, Arrays.stream(pastedLines).
                        skip(1).
                        map(l -> l.toUpperCase(Locale.US)).
                        map(StringBuilder::new).
                        collect(Collectors.toList()));

                selectionStart = selectionEnd = selectionEnd + pastedLines[0].length();
                for (int i = 1; i < pastedLines.length; i++) {
                    selectionStart = selectionEnd = selectionEnd + 1 + pastedLines[i].length();
                }

                recompile();
            }
        } else if (!Character.isISOControl(typedChar)) {
            deleteSelection();

            if (lines.get(line).length() < Settings.maxColumnsPerLine) {
                lines.get(line).insert(column, String.valueOf(typedChar).toUpperCase(Locale.US));
                selectionStart = selectionEnd = selectionEnd + 1;
            }

            recompile();
        }
    }

    @Override
    protected void actionPerformed(final GuiButton button) throws IOException {
        if (button == buttonNextPage) {
            changePage(1);
        } else if (button == buttonPreviousPage) {
            changePage(-1);
        } else if (button == buttonDeletePage) {
            data.removePage(data.getSelectedPage());
            rebuildLines();
        }
    }

    @Override
    public boolean doesGuiPauseGame() {
        return false;
    }

    // --------------------------------------------------------------------- //

    private FontRenderer getFontRenderer() {
        return fontRenderer;
    }

    private int getSelectionStart() {
        return Math.min(selectionStart, selectionEnd);
    }

    private int getSelectionEnd() {
        return Math.max(selectionStart, selectionEnd);
    }

    private boolean intersectsSelection(final int start, final int end) {
        return start < getSelectionEnd() && end > getSelectionStart();
    }

    private String selectionToString() {
        final int startLine = indexToLine(getSelectionStart());
        final int endLine = indexToLine(getSelectionEnd());
        if (selectionStart == selectionEnd) {
            return lines.get(startLine).toString();
        } else {
            final int startColumn = indexToColumn(getSelectionStart());
            final int endColumn = indexToColumn(getSelectionEnd());

            if (startLine == endLine) {
                return lines.get(startLine).substring(startColumn, endColumn);
            } else {
                final StringBuilder selection = new StringBuilder();
                selection.append(lines.get(startLine).subSequence(startColumn, lines.get(startLine).length())).append('\n');
                for (int line = startLine + 1; line < endLine; line++) {
                    selection.append(lines.get(line).toString()).append('\n');
                }
                selection.append(lines.get(endLine).subSequence(0, endColumn)).append('\n');
                return selection.toString();
            }
        }
    }

    private int cursorToLine(final int y) {
<<<<<<< HEAD
        return Math.max(0, Math.min(Math.min(lines.size() - 1, Constants.MAX_LINES_PER_PAGE), (y - guiY - CODE_POS_Y) / fontRendererObj.FONT_HEIGHT));
=======
        return Math.max(0, Math.min(Math.min(lines.size() - 1, Constants.MAX_LINES_PER_PAGE), (y - guiY - CODE_POS_Y) / getFontRenderer().FONT_HEIGHT));
>>>>>>> dd8e4a0d
    }

    private int cursorToColumn(final int x, final int y) {
        return xToColumn(x, cursorToLine(y));
    }

    private int xToColumn(final int x, final int line) {
        final int relX = Math.max(0, x - guiX - CODE_POS_X);
<<<<<<< HEAD
        return fontRendererObj.trimStringToWidth(lines.get(line).toString(), relX).length();
    }

    private int columnToX(final int line, final int column) {
        return guiX + CODE_POS_X + fontRendererObj.getStringWidth(lines.get(line).substring(0, Math.min(column, lines.get(line).length())));
=======
        return getFontRenderer().trimStringToWidth(lines.get(line).toString(), relX).length();
    }

    private int columnToX(final int line, final int column) {
        return guiX + CODE_POS_X + getFontRenderer().getStringWidth(lines.get(line).substring(0, Math.min(column, lines.get(line).length())));
>>>>>>> dd8e4a0d
    }

    private int positionToIndex(final int line, final int column) {
        int index = 0;
        for (int l = 0; l < Math.min(line, lines.size()); l++) {
            index += lines.get(l).length() + 1;
        }
        index += Math.min(column, lines.get(Math.min(line, lines.size() - 1)).length());
        return index;
    }

    private int indexToLine(final int index) {
        int position = 0;
        for (int line = 0; line < lines.size(); line++) {
            position += lines.get(line).length() + 1;
            if (position > index) {
                return line;
            }
        }
        return lines.size() - 1; // Out of bounds, clamp.
    }

    private int indexToColumn(final int index) {
        int position = 0;
        for (final StringBuilder line : lines) {
            if (position + line.length() + 1 > index) {
                return index - position;
            }
            position += line.length() + 1;
        }
        return lines.get(lines.size() - 1).length(); // Out of bounds, clamp.
    }

    private boolean isInCodeArea(final int mouseX, final int mouseY) {
        return mouseX >= guiX + CODE_POS_X - CODE_MARGIN && mouseX <= guiX + CODE_POS_X + CODE_WIDTH + CODE_MARGIN &&
<<<<<<< HEAD
                mouseY >= guiY + CODE_POS_Y - CODE_MARGIN && mouseY <= guiY + CODE_POS_Y + fontRendererObj.FONT_HEIGHT * Constants.MAX_LINES_PER_PAGE + CODE_MARGIN;
=======
                mouseY >= guiY + CODE_POS_Y - CODE_MARGIN && mouseY <= guiY + CODE_POS_Y + getFontRenderer().FONT_HEIGHT * Constants.MAX_LINES_PER_PAGE + CODE_MARGIN;
>>>>>>> dd8e4a0d
    }

    private boolean isCurrentProgramNonEmpty() {
        return lines.size() > 1 || lines.get(0).length() > 0;
    }

    private void recompile() {
        compileError = Optional.empty();

        final List<String> program = lines.stream().map(StringBuilder::toString).collect(Collectors.toList());

        final List<String> leadingCode = new ArrayList<>();
        final List<String> trailingCode = new ArrayList<>();
        data.getExtendedProgram(data.getSelectedPage(), program, leadingCode, trailingCode);
        program.addAll(0, leadingCode);
        program.addAll(trailingCode);

        try {
            Compiler.compile(program, new MachineState());
        } catch (final ParseException e) {
            // Adjust line number for current page.
            final int lineNumber = e.getLineNumber() - leadingCode.size();
            compileError = Optional.of(new ParseException(e.getMessage(), lineNumber, e.getStart(), e.getEnd()));
        }
    }

    private boolean deleteSelection() {
        if (selectionStart != selectionEnd) {
            // Delete selection first.
            final int startLine = indexToLine(getSelectionStart());
            final int endLine = indexToLine(getSelectionEnd());

            final int startColumn = indexToColumn(getSelectionStart());
            final int endColumn = indexToColumn(getSelectionEnd());

            if (startLine == endLine) {
                lines.get(startLine).delete(startColumn, endColumn);
            } else {
                lines.get(startLine).delete(startColumn, lines.get(startLine).length());
                lines.get(endLine).delete(0, endColumn);
                lines.get(startLine).append(lines.get(endLine));
                for (int line = endLine; line > startLine; --line) {
                    lines.remove(line);
                }
            }

            selectionStart = selectionEnd = getSelectionStart();

            return true;
        }

        return false;
    }

    private boolean isValidPaste(final String[] pastedLines) {
        final int selectedLine = indexToLine(selectionEnd);

        if (pastedLines.length == 0) {
            return false; // Invalid paste, nothing to paste (this shouldn't even be possible).
        }
        if (pastedLines.length - 1 + lines.size() > Constants.MAX_LINES_PER_PAGE) {
            return false; // Invalid paste, too many resulting lines.
        }
        if (pastedLines[0].length() + lines.get(selectedLine).length() > Settings.maxColumnsPerLine) {
            return false; // Invalid paste, combined first line and current line too long.
        }
        for (final String pastedLine : pastedLines) {
            if (pastedLine.length() > Settings.maxColumnsPerLine) {
                return false; // Invalid paste, a line is too long.
            }
        }


        return true;
    }

    private void changePage(final int delta) {
        saveProgram();

        if (data.getSelectedPage() + delta == data.getPageCount()) {
            data.addPage();
        }
        data.setSelectedPage(data.getSelectedPage() + delta);
        selectionStart = selectionEnd = 0;

        rebuildLines();
    }

    private void saveProgram() {
        data.setPage(data.getSelectedPage(), lines.stream().map(StringBuilder::toString).collect(Collectors.toList()));
    }

    private void rebuildLines() {
        if (data.getPageCount() < 1) {
            data.addPage();
        }

        final List<String> program = data.getPage(data.getSelectedPage());
        lines.clear();
        program.forEach(line -> lines.add(new StringBuilder(line.toUpperCase(Locale.US))));

        recompile();
    }

    private void drawProgram(final int mouseX, final int mouseY) {
        int position = 0;
        for (int lineNumber = 0; lineNumber < lines.size(); lineNumber++) {
            final StringBuilder line = lines.get(lineNumber);
            final int end = position + line.length();
<<<<<<< HEAD
            final int offsetY = lineNumber * fontRendererObj.FONT_HEIGHT;
=======
            final int offsetY = lineNumber * getFontRenderer().FONT_HEIGHT;
>>>>>>> dd8e4a0d
            final int lineX = guiX + CODE_POS_X;
            final int lineY = guiY + CODE_POS_Y + offsetY;
            if (selectionStart != selectionEnd && intersectsSelection(position, end)) {
                // Line contains selection, highlight appropriately.
                int currX = lineX;
                // Number of chars before the selection in this line.
                final int prefix = Math.max(0, getSelectionStart() - position);
                // Number of chars selected in this line.
                final int selected = Math.min(line.length() - prefix, getSelectionEnd() - (position + prefix));

                final String prefixText = line.substring(0, prefix);
<<<<<<< HEAD
                fontRendererObj.drawString(prefixText, currX, lineY, COLOR_CODE, false);
                currX += fontRendererObj.getStringWidth(prefixText);

                final String selectedText = line.substring(prefix, prefix + selected);
                final int selectedWidth = fontRendererObj.getStringWidth(selectedText);
                drawRect(currX - 1, lineY - 1, currX + selectedWidth, lineY + fontRendererObj.FONT_HEIGHT - 1, COLOR_SELECTION);
                fontRendererObj.drawString(selectedText, currX, lineY, COLOR_CODE_SELECTED, false);
                currX += selectedWidth;

                final String postfixString = line.substring(prefix + selected);
                fontRendererObj.drawString(postfixString, currX, lineY, COLOR_CODE, false);
            } else {
                // No selection here, just draw the line. Get it? "draw the line"?
                fontRendererObj.drawString(line.toString(), lineX, lineY, COLOR_CODE, false);
=======
                getFontRenderer().drawString(prefixText, currX, lineY, COLOR_CODE, false);
                currX += getFontRenderer().getStringWidth(prefixText);

                final String selectedText = line.substring(prefix, prefix + selected);
                final int selectedWidth = getFontRenderer().getStringWidth(selectedText);
                drawRect(currX - 1, lineY - 1, currX + selectedWidth, lineY + getFontRenderer().FONT_HEIGHT - 1, COLOR_SELECTION);
                getFontRenderer().drawString(selectedText, currX, lineY, COLOR_CODE_SELECTED, false);
                currX += selectedWidth;

                final String postfixString = line.substring(prefix + selected);
                getFontRenderer().drawString(postfixString, currX, lineY, COLOR_CODE, false);
            } else {
                // No selection here, just draw the line. Get it? "draw the line"?
                getFontRenderer().drawString(line.toString(), lineX, lineY, COLOR_CODE, false);
>>>>>>> dd8e4a0d
            }

            position += line.length() + 1;
        }

        // Part one of error handling, draw red underline, *behind* the blinking cursor.
        if (compileError.isPresent()) {
            final ParseException exception = compileError.get();
<<<<<<< HEAD
            if (exception.getLineNumber() >= 0 && exception.getLineNumber() < lines.size()) {
                final int startY = guiY + CODE_POS_Y + exception.getLineNumber() * fontRendererObj.FONT_HEIGHT - 1;
                final int startX = columnToX(exception.getLineNumber(), exception.getStart());
                final int endX = Math.max(columnToX(exception.getLineNumber(), exception.getEnd()), startX + fontRendererObj.getCharWidth(' '));

                drawRect(startX - 1, startY + fontRendererObj.FONT_HEIGHT - 1, endX, startY + fontRendererObj.FONT_HEIGHT, 0xFFFF3333);
=======
            final int localLineNumber, startX, rawEndX;
            final boolean isErrorOnPreviousPage = exception.getLineNumber() < 0;
            final boolean isErrorOnNextPage = exception.getLineNumber() >= lines.size();
            if (isErrorOnPreviousPage) {
                localLineNumber = 0;
                startX = columnToX(localLineNumber, 0);
                rawEndX = columnToX(localLineNumber, Settings.maxColumnsPerLine);
            } else if (isErrorOnNextPage) {
                localLineNumber = lines.size() - 1;
                startX = columnToX(localLineNumber, 0);
                rawEndX = columnToX(localLineNumber, Settings.maxColumnsPerLine);
            } else {
                localLineNumber = exception.getLineNumber();
                startX = columnToX(localLineNumber, exception.getStart());
                rawEndX = columnToX(localLineNumber, exception.getEnd());
>>>>>>> dd8e4a0d
            }
            final int startY = guiY + CODE_POS_Y + localLineNumber * getFontRenderer().FONT_HEIGHT - 1;
            final int endX = Math.max(rawEndX, startX + getFontRenderer().getCharWidth(' '));

            drawRect(startX - 1, startY + getFontRenderer().FONT_HEIGHT - 1, endX, startY + getFontRenderer().FONT_HEIGHT, 0xFFFF3333);

<<<<<<< HEAD
        // Part two of error handling, draw tooltip, *on top* of blinking cursor.
        if (compileError.isPresent()) {
            final ParseException exception = compileError.get();
            if (exception.getLineNumber() >= 0 && exception.getLineNumber() < lines.size()) {
                final int startY = guiY + CODE_POS_Y + exception.getLineNumber() * fontRendererObj.FONT_HEIGHT - 1;
                final int startX = columnToX(exception.getLineNumber(), exception.getStart());
                final int endX = Math.max(columnToX(exception.getLineNumber(), exception.getEnd()), startX + fontRendererObj.getCharWidth(' '));

                if (mouseX >= startX && mouseX <= endX && mouseY >= startY && mouseY <= startY + fontRendererObj.FONT_HEIGHT) {
                    drawHoveringText(Arrays.asList(ItemBookCode.Data.PATTERN_LINES.split(I18n.format(exception.getMessage()))), mouseX, mouseY);
                    GlStateManager.disableLighting();
=======
            // Draw selection position in text.
            drawTextCursor();

            // Part two of error handling, draw tooltip, *on top* of blinking cursor.
            if (mouseX >= startX && mouseX <= endX && mouseY >= startY && mouseY <= startY + getFontRenderer().FONT_HEIGHT) {
                final List<String> tooltip = new ArrayList<>();
                if (isErrorOnPreviousPage) {
                    tooltip.add(I18n.format(Constants.MESSAGE_ERROR_ON_PREVIOUS_PAGE));
                } else if (isErrorOnNextPage) {
                    tooltip.add(I18n.format(Constants.MESSAGE_ERROR_ON_NEXT_PAGE));
>>>>>>> dd8e4a0d
                }
                tooltip.addAll(Arrays.asList(Constants.PATTERN_LINES.split(I18n.format(exception.getMessage()))));
                drawHoveringText(tooltip, mouseX, mouseY);
                GlStateManager.disableLighting();
            }
        } else {
            // Draw selection position in text.
            drawTextCursor();
        }
    }

    private void drawTextCursor() {
        if (System.currentTimeMillis() % 800 <= 400) {
            final int line = indexToLine(selectionEnd);
            final int column = indexToColumn(selectionEnd);
            final StringBuilder sb = lines.get(line);
<<<<<<< HEAD
            final int x = guiX + CODE_POS_X + fontRendererObj.getStringWidth(sb.substring(0, column)) - 1;
            final int y = guiY + CODE_POS_Y + line * fontRendererObj.FONT_HEIGHT - 1;
            drawRect(x + 1, y + 1, x + 2 + 1, y + fontRendererObj.FONT_HEIGHT + 1, 0xCC333333);
            drawRect(x, y, x + 2, y + fontRendererObj.FONT_HEIGHT, COLOR_CODE_SELECTED);
=======
            final int x = guiX + CODE_POS_X + getFontRenderer().getStringWidth(sb.substring(0, column)) - 1;
            final int y = guiY + CODE_POS_Y + line * getFontRenderer().FONT_HEIGHT - 1;
            drawRect(x + 1, y + 1, x + 2 + 1, y + getFontRenderer().FONT_HEIGHT + 1, 0xCC333333);
            drawRect(x, y, x + 2, y + getFontRenderer().FONT_HEIGHT, COLOR_CODE_SELECTED);
>>>>>>> dd8e4a0d
        }
    }

    // --------------------------------------------------------------------- //

    private enum PageChangeType {
        Previous,
        Next
    }

    private class ButtonChangePage extends GuiButton {
        private static final int TEXTURE_X = 110;
        private static final int TEXTURE_Y = 231;
        private static final int BUTTON_WIDTH = 23;
        private static final int BUTTON_HEIGHT = 12;

        private final PageChangeType type;

        public ButtonChangePage(final int buttonId, final int x, final int y, final PageChangeType type) {
            super(buttonId, x, y, BUTTON_WIDTH, BUTTON_HEIGHT, "");
            this.type = type;
        }

        @Override
        public void drawButton(final Minecraft minecraft, final int mouseX, final int mouseY) {
            if (!visible) {
                return;
            }

            final boolean isHovered = mouseX >= xPosition && mouseY >= yPosition && mouseX < xPosition + width && mouseY < yPosition + height;
            GlStateManager.color(1.0F, 1.0F, 1.0F, 1.0F);
            mc.getTextureManager().bindTexture(TextureLoader.LOCATION_BOOK_CODE_BACKGROUND);
            final int offsetX = isHovered ? BUTTON_WIDTH : 0;
            final int offsetY = type == PageChangeType.Previous ? BUTTON_HEIGHT : 0;
            drawTexturedModalRect(xPosition, yPosition, TEXTURE_X + offsetX, TEXTURE_Y + offsetY, BUTTON_WIDTH, BUTTON_HEIGHT);
        }
    }

    private class ButtonDeletePage extends GuiButton {
        private static final int TEXTURE_X = 158;
        private static final int TEXTURE_Y = 231;
        private static final int BUTTON_WIDTH = 14;
        private static final int BUTTON_HEIGHT = 14;

        public ButtonDeletePage(final int buttonId, final int x, final int y) {
            super(buttonId, x, y, BUTTON_WIDTH, BUTTON_HEIGHT, "");
        }

        @Override
        public void drawButton(final Minecraft minecraft, final int mouseX, final int mouseY) {
            if (!visible) {
                return;
            }

            final boolean isHovered = mouseX >= xPosition && mouseY >= yPosition && mouseX < xPosition + width && mouseY < yPosition + height;
            GlStateManager.color(1.0F, 1.0F, 1.0F, 1.0F);
            mc.getTextureManager().bindTexture(TextureLoader.LOCATION_BOOK_CODE_BACKGROUND);
            final int offsetX = isHovered ? BUTTON_WIDTH : 0;
            drawTexturedModalRect(xPosition, yPosition, TEXTURE_X + offsetX, TEXTURE_Y, BUTTON_WIDTH, BUTTON_HEIGHT);
        }
    }
}<|MERGE_RESOLUTION|>--- conflicted
+++ resolved
@@ -136,11 +136,7 @@
 
         // Draw page number.
         final String pageInfo = String.format("%d/%d", data.getSelectedPage() + 1, data.getPageCount());
-<<<<<<< HEAD
-        fontRendererObj.drawString(pageInfo, guiX + PAGE_NUMBER_X - fontRendererObj.getStringWidth(pageInfo) / 2, guiY + PAGE_NUMBER_Y, COLOR_CODE);
-=======
         getFontRenderer().drawString(pageInfo, guiX + PAGE_NUMBER_X - getFontRenderer().getStringWidth(pageInfo) / 2, guiY + PAGE_NUMBER_Y, COLOR_CODE);
->>>>>>> dd8e4a0d
     }
 
     @Override
@@ -353,7 +349,7 @@
     // --------------------------------------------------------------------- //
 
     private FontRenderer getFontRenderer() {
-        return fontRenderer;
+        return fontRendererObj;
     }
 
     private int getSelectionStart() {
@@ -392,11 +388,7 @@
     }
 
     private int cursorToLine(final int y) {
-<<<<<<< HEAD
-        return Math.max(0, Math.min(Math.min(lines.size() - 1, Constants.MAX_LINES_PER_PAGE), (y - guiY - CODE_POS_Y) / fontRendererObj.FONT_HEIGHT));
-=======
         return Math.max(0, Math.min(Math.min(lines.size() - 1, Constants.MAX_LINES_PER_PAGE), (y - guiY - CODE_POS_Y) / getFontRenderer().FONT_HEIGHT));
->>>>>>> dd8e4a0d
     }
 
     private int cursorToColumn(final int x, final int y) {
@@ -405,19 +397,11 @@
 
     private int xToColumn(final int x, final int line) {
         final int relX = Math.max(0, x - guiX - CODE_POS_X);
-<<<<<<< HEAD
-        return fontRendererObj.trimStringToWidth(lines.get(line).toString(), relX).length();
-    }
-
-    private int columnToX(final int line, final int column) {
-        return guiX + CODE_POS_X + fontRendererObj.getStringWidth(lines.get(line).substring(0, Math.min(column, lines.get(line).length())));
-=======
         return getFontRenderer().trimStringToWidth(lines.get(line).toString(), relX).length();
     }
 
     private int columnToX(final int line, final int column) {
         return guiX + CODE_POS_X + getFontRenderer().getStringWidth(lines.get(line).substring(0, Math.min(column, lines.get(line).length())));
->>>>>>> dd8e4a0d
     }
 
     private int positionToIndex(final int line, final int column) {
@@ -453,11 +437,7 @@
 
     private boolean isInCodeArea(final int mouseX, final int mouseY) {
         return mouseX >= guiX + CODE_POS_X - CODE_MARGIN && mouseX <= guiX + CODE_POS_X + CODE_WIDTH + CODE_MARGIN &&
-<<<<<<< HEAD
-                mouseY >= guiY + CODE_POS_Y - CODE_MARGIN && mouseY <= guiY + CODE_POS_Y + fontRendererObj.FONT_HEIGHT * Constants.MAX_LINES_PER_PAGE + CODE_MARGIN;
-=======
                 mouseY >= guiY + CODE_POS_Y - CODE_MARGIN && mouseY <= guiY + CODE_POS_Y + getFontRenderer().FONT_HEIGHT * Constants.MAX_LINES_PER_PAGE + CODE_MARGIN;
->>>>>>> dd8e4a0d
     }
 
     private boolean isCurrentProgramNonEmpty() {
@@ -567,11 +547,7 @@
         for (int lineNumber = 0; lineNumber < lines.size(); lineNumber++) {
             final StringBuilder line = lines.get(lineNumber);
             final int end = position + line.length();
-<<<<<<< HEAD
-            final int offsetY = lineNumber * fontRendererObj.FONT_HEIGHT;
-=======
             final int offsetY = lineNumber * getFontRenderer().FONT_HEIGHT;
->>>>>>> dd8e4a0d
             final int lineX = guiX + CODE_POS_X;
             final int lineY = guiY + CODE_POS_Y + offsetY;
             if (selectionStart != selectionEnd && intersectsSelection(position, end)) {
@@ -583,22 +559,6 @@
                 final int selected = Math.min(line.length() - prefix, getSelectionEnd() - (position + prefix));
 
                 final String prefixText = line.substring(0, prefix);
-<<<<<<< HEAD
-                fontRendererObj.drawString(prefixText, currX, lineY, COLOR_CODE, false);
-                currX += fontRendererObj.getStringWidth(prefixText);
-
-                final String selectedText = line.substring(prefix, prefix + selected);
-                final int selectedWidth = fontRendererObj.getStringWidth(selectedText);
-                drawRect(currX - 1, lineY - 1, currX + selectedWidth, lineY + fontRendererObj.FONT_HEIGHT - 1, COLOR_SELECTION);
-                fontRendererObj.drawString(selectedText, currX, lineY, COLOR_CODE_SELECTED, false);
-                currX += selectedWidth;
-
-                final String postfixString = line.substring(prefix + selected);
-                fontRendererObj.drawString(postfixString, currX, lineY, COLOR_CODE, false);
-            } else {
-                // No selection here, just draw the line. Get it? "draw the line"?
-                fontRendererObj.drawString(line.toString(), lineX, lineY, COLOR_CODE, false);
-=======
                 getFontRenderer().drawString(prefixText, currX, lineY, COLOR_CODE, false);
                 currX += getFontRenderer().getStringWidth(prefixText);
 
@@ -613,7 +573,6 @@
             } else {
                 // No selection here, just draw the line. Get it? "draw the line"?
                 getFontRenderer().drawString(line.toString(), lineX, lineY, COLOR_CODE, false);
->>>>>>> dd8e4a0d
             }
 
             position += line.length() + 1;
@@ -622,14 +581,6 @@
         // Part one of error handling, draw red underline, *behind* the blinking cursor.
         if (compileError.isPresent()) {
             final ParseException exception = compileError.get();
-<<<<<<< HEAD
-            if (exception.getLineNumber() >= 0 && exception.getLineNumber() < lines.size()) {
-                final int startY = guiY + CODE_POS_Y + exception.getLineNumber() * fontRendererObj.FONT_HEIGHT - 1;
-                final int startX = columnToX(exception.getLineNumber(), exception.getStart());
-                final int endX = Math.max(columnToX(exception.getLineNumber(), exception.getEnd()), startX + fontRendererObj.getCharWidth(' '));
-
-                drawRect(startX - 1, startY + fontRendererObj.FONT_HEIGHT - 1, endX, startY + fontRendererObj.FONT_HEIGHT, 0xFFFF3333);
-=======
             final int localLineNumber, startX, rawEndX;
             final boolean isErrorOnPreviousPage = exception.getLineNumber() < 0;
             final boolean isErrorOnNextPage = exception.getLineNumber() >= lines.size();
@@ -645,26 +596,12 @@
                 localLineNumber = exception.getLineNumber();
                 startX = columnToX(localLineNumber, exception.getStart());
                 rawEndX = columnToX(localLineNumber, exception.getEnd());
->>>>>>> dd8e4a0d
             }
             final int startY = guiY + CODE_POS_Y + localLineNumber * getFontRenderer().FONT_HEIGHT - 1;
             final int endX = Math.max(rawEndX, startX + getFontRenderer().getCharWidth(' '));
 
             drawRect(startX - 1, startY + getFontRenderer().FONT_HEIGHT - 1, endX, startY + getFontRenderer().FONT_HEIGHT, 0xFFFF3333);
 
-<<<<<<< HEAD
-        // Part two of error handling, draw tooltip, *on top* of blinking cursor.
-        if (compileError.isPresent()) {
-            final ParseException exception = compileError.get();
-            if (exception.getLineNumber() >= 0 && exception.getLineNumber() < lines.size()) {
-                final int startY = guiY + CODE_POS_Y + exception.getLineNumber() * fontRendererObj.FONT_HEIGHT - 1;
-                final int startX = columnToX(exception.getLineNumber(), exception.getStart());
-                final int endX = Math.max(columnToX(exception.getLineNumber(), exception.getEnd()), startX + fontRendererObj.getCharWidth(' '));
-
-                if (mouseX >= startX && mouseX <= endX && mouseY >= startY && mouseY <= startY + fontRendererObj.FONT_HEIGHT) {
-                    drawHoveringText(Arrays.asList(ItemBookCode.Data.PATTERN_LINES.split(I18n.format(exception.getMessage()))), mouseX, mouseY);
-                    GlStateManager.disableLighting();
-=======
             // Draw selection position in text.
             drawTextCursor();
 
@@ -675,7 +612,6 @@
                     tooltip.add(I18n.format(Constants.MESSAGE_ERROR_ON_PREVIOUS_PAGE));
                 } else if (isErrorOnNextPage) {
                     tooltip.add(I18n.format(Constants.MESSAGE_ERROR_ON_NEXT_PAGE));
->>>>>>> dd8e4a0d
                 }
                 tooltip.addAll(Arrays.asList(Constants.PATTERN_LINES.split(I18n.format(exception.getMessage()))));
                 drawHoveringText(tooltip, mouseX, mouseY);
@@ -692,17 +628,10 @@
             final int line = indexToLine(selectionEnd);
             final int column = indexToColumn(selectionEnd);
             final StringBuilder sb = lines.get(line);
-<<<<<<< HEAD
-            final int x = guiX + CODE_POS_X + fontRendererObj.getStringWidth(sb.substring(0, column)) - 1;
-            final int y = guiY + CODE_POS_Y + line * fontRendererObj.FONT_HEIGHT - 1;
-            drawRect(x + 1, y + 1, x + 2 + 1, y + fontRendererObj.FONT_HEIGHT + 1, 0xCC333333);
-            drawRect(x, y, x + 2, y + fontRendererObj.FONT_HEIGHT, COLOR_CODE_SELECTED);
-=======
             final int x = guiX + CODE_POS_X + getFontRenderer().getStringWidth(sb.substring(0, column)) - 1;
             final int y = guiY + CODE_POS_Y + line * getFontRenderer().FONT_HEIGHT - 1;
             drawRect(x + 1, y + 1, x + 2 + 1, y + getFontRenderer().FONT_HEIGHT + 1, 0xCC333333);
             drawRect(x, y, x + 2, y + getFontRenderer().FONT_HEIGHT, COLOR_CODE_SELECTED);
->>>>>>> dd8e4a0d
         }
     }
 
