package li.cil.tis3d.client.gui;

import li.cil.tis3d.client.renderer.TextureLoader;
import li.cil.tis3d.common.Constants;
import li.cil.tis3d.common.Settings;
import li.cil.tis3d.common.init.Items;
import li.cil.tis3d.common.item.ItemBookCode;
import li.cil.tis3d.common.module.execution.MachineState;
import li.cil.tis3d.common.module.execution.compiler.Compiler;
import li.cil.tis3d.common.module.execution.compiler.ParseException;
import li.cil.tis3d.common.network.Network;
import li.cil.tis3d.common.network.message.MessageBookCodeData;
import net.minecraft.client.Minecraft;
import net.minecraft.client.gui.GuiButton;
import net.minecraft.client.gui.GuiScreen;
import net.minecraft.client.renderer.GlStateManager;
import net.minecraft.client.resources.I18n;
import net.minecraft.entity.player.EntityPlayer;
import net.minecraft.nbt.NBTTagCompound;
import net.minecraft.util.EnumHand;
import org.lwjgl.input.Keyboard;

import java.io.IOException;
import java.util.ArrayList;
import java.util.Arrays;
import java.util.List;
import java.util.Locale;
import java.util.Optional;
import java.util.stream.Collectors;

/**
 * GUI for the code book, used to write and manage ASM programs.
 */
@SuppressWarnings("OptionalUsedAsFieldOrParameterType")
public final class GuiBookCode extends GuiScreen {
    private static final int GUI_WIDTH = 148;
    private static final int GUI_HEIGHT = 230;
    private static final int BUTTON_PAGE_CHANGE_PREV_X = 8;
    private static final int BUTTON_PAGE_CHANGE_NEXT_X = 116;
    private static final int BUTTON_PAGE_CHANGE_Y = 224;
    private static final int BUTTON_PAGE_DELETE_X = 66;
    private static final int BUTTON_PAGE_DELETE_Y = 224;
    private static final int CODE_POS_X = 18;
    private static final int CODE_POS_Y = 16;
    private static final int CODE_WIDTH = 120;
    private static final int CODE_MARGIN = 30;
    private static final int PAGE_NUMBER_X = 74;
    private static final int PAGE_NUMBER_Y = 212;

    private static final int COLOR_CODE = 0xFF333333;
    private static final int COLOR_CODE_SELECTED = 0xFFEEEEEE;
    private static final int COLOR_SELECTION = 0xCC333399;

    private static final int ID_BUTTON_PAGE_NEXT = 1;
    private static final int ID_BUTTON_PAGE_PREV = 2;
    private static final int ID_BUTTON_PAGE_DELETE = 3;

    private ButtonChangePage buttonNextPage;
    private ButtonChangePage buttonPreviousPage;
    private ButtonDeletePage buttonDeletePage;

    private final EntityPlayer player;
    private final ItemBookCode.Data data;
    private final List<StringBuilder> lines = new ArrayList<>();

    private int guiX = 0;
    private int guiY = 0;
    private int selectionStart = 0;
    private int selectionEnd = 0;
    private Optional<ParseException> compileError = Optional.empty();

    // --------------------------------------------------------------------- //

    public GuiBookCode(final EntityPlayer player) {
        this.player = player;
        this.data = ItemBookCode.Data.loadFromStack(player.getHeldItem(EnumHand.MAIN_HAND));

        rebuildLines();
    }

    // --------------------------------------------------------------------- //

    @Override
    public void initGui() {
        super.initGui();

        guiX = (width - GUI_WIDTH) / 2;
        guiY = 2;

        // Buttons for next / previous page of pages.
        buttonList.add(buttonPreviousPage = new ButtonChangePage(ID_BUTTON_PAGE_PREV, guiX + BUTTON_PAGE_CHANGE_PREV_X, guiY + BUTTON_PAGE_CHANGE_Y, PageChangeType.Previous));
        buttonList.add(buttonNextPage = new ButtonChangePage(ID_BUTTON_PAGE_NEXT, guiX + BUTTON_PAGE_CHANGE_NEXT_X, guiY + BUTTON_PAGE_CHANGE_Y, PageChangeType.Next));
        buttonList.add(buttonDeletePage = new ButtonDeletePage(ID_BUTTON_PAGE_DELETE, guiX + BUTTON_PAGE_DELETE_X, guiY + BUTTON_PAGE_DELETE_Y));

        Keyboard.enableRepeatEvents(true);
    }

    @Override
    public void onGuiClosed() {
        super.onGuiClosed();

        // Write changes back to our data tag.
        saveProgram();

        // Save any changes made and send them to the server.
        final NBTTagCompound nbt = new NBTTagCompound();
        data.writeToNBT(nbt);
        Network.INSTANCE.getWrapper().sendToServer(new MessageBookCodeData(nbt));

        Keyboard.enableRepeatEvents(false);
    }

    @Override
    public void drawScreen(final int mouseX, final int mouseY, final float partialTicks) {
        if (!player.isEntityAlive() || !Items.isBookCode(player.getHeldItem(EnumHand.MAIN_HAND))) {
            Minecraft.getMinecraft().displayGuiScreen(null);
            return;
        }

        // Background.
        GlStateManager.color(1, 1, 1, 1);
        Minecraft.getMinecraft().getTextureManager().bindTexture(TextureLoader.LOCATION_BOOK_CODE_BACKGROUND);
        drawTexturedModalRect(guiX, guiY, 0, 0, GUI_WIDTH, GUI_HEIGHT);

        // Check page change button availability.
        buttonPreviousPage.visible = data.getSelectedPage() > 0 && data.getPageCount() > 0;
        buttonNextPage.visible = (data.getSelectedPage() < data.getPageCount() - 1) ||
                (data.getSelectedPage() == data.getPageCount() - 1 && isCurrentProgramNonEmpty());
        buttonDeletePage.visible = data.getPageCount() > 1 || isCurrentProgramNonEmpty();

        super.drawScreen(mouseX, mouseY, partialTicks);

        // Draw current program.
        drawProgram(mouseX, mouseY);

        // Draw page number.
<<<<<<< HEAD
        final String pageInfo = String.format("%d/%d", data.getSelectedProgram() + 1, data.getProgramCount());
        fontRendererObj.drawString(pageInfo, guiX + PAGE_NUMBER_X - fontRendererObj.getStringWidth(pageInfo) / 2, guiY + PAGE_NUMBER_Y, COLOR_CODE);
=======
        final String pageInfo = String.format("%d/%d", data.getSelectedPage() + 1, data.getPageCount());
        fontRenderer.drawString(pageInfo, guiX + PAGE_NUMBER_X - fontRenderer.getStringWidth(pageInfo) / 2, guiY + PAGE_NUMBER_Y, COLOR_CODE);
>>>>>>> 2219da29
    }

    @Override
    protected void mouseClicked(final int mouseX, final int mouseY, final int mouseButton) throws IOException {
        super.mouseClicked(mouseX, mouseY, mouseButton);

        if (isInCodeArea(mouseX, mouseY)) {
            final int line = cursorToLine(mouseY);
            final int column = cursorToColumn(mouseX + 2, mouseY);
            selectionStart = selectionEnd = positionToIndex(line, column);
        }
    }

    @Override
    protected void mouseClickMove(final int mouseX, final int mouseY, final int clickedMouseButton, final long timeSinceLastClick) {
        super.mouseClickMove(mouseX, mouseY, clickedMouseButton, timeSinceLastClick);

        if (isInCodeArea(mouseX, mouseY)) {
            final int line = cursorToLine(mouseY);
            final int column = cursorToColumn(mouseX + 2, mouseY);
            selectionEnd = positionToIndex(line, column);
        }
    }

    @Override
    protected void keyTyped(final char typedChar, final int keyCode) throws IOException {
        super.keyTyped(typedChar, keyCode);

        final int line = indexToLine(getSelectionStart());
        final int column = indexToColumn(getSelectionStart());

        if (keyCode == Keyboard.KEY_LEFT) {
            if (column > 0 || line > 0) {
                if (isShiftKeyDown()) {
                    selectionEnd = selectionEnd - 1;
                } else {
                    selectionStart = selectionEnd = selectionEnd - 1;
                }
            }
        } else if (keyCode == Keyboard.KEY_RIGHT) {
            if (column < lines.get(line).length() || line < lines.size()) {
                if (isShiftKeyDown()) {
                    selectionEnd = selectionEnd + 1;
                } else {
                    selectionStart = selectionEnd = selectionEnd + 1;
                }
            }
        } else if (keyCode == Keyboard.KEY_UP) {
            final int currLine = indexToLine(selectionEnd);
            if (currLine > 0) {
                final int currColumn = indexToColumn(selectionEnd);
                final int x = columnToX(currLine, currColumn) + 2;
                final int prevLine = currLine - 1;
                final int prevColumn = xToColumn(x, prevLine);
                final int index = positionToIndex(prevLine, prevColumn);

                if (isShiftKeyDown()) {
                    selectionEnd = index;
                } else {
                    selectionStart = selectionEnd = index;
                }
            }
        } else if (keyCode == Keyboard.KEY_DOWN) {
            final int currLine = indexToLine(selectionEnd);
            if (currLine < lines.size() - 1) {
                final int currColumn = indexToColumn(selectionEnd);
                final int x = columnToX(currLine, currColumn) + 2;
                final int nextLine = currLine + 1;
                final int nextColumn = xToColumn(x, nextLine);
                final int index = positionToIndex(nextLine, nextColumn);

                if (isShiftKeyDown()) {
                    selectionEnd = index;
                } else {
                    selectionStart = selectionEnd = index;
                }
            }
        } else if (keyCode == Keyboard.KEY_HOME) {
            final int currLine = indexToLine(selectionEnd);
            if (isShiftKeyDown()) {
                selectionEnd = positionToIndex(currLine, 0);
            } else {
                selectionStart = selectionEnd = positionToIndex(currLine, 0);
            }
        } else if (keyCode == Keyboard.KEY_END) {
            final int currLine = indexToLine(selectionEnd);
            if (isShiftKeyDown()) {
                selectionEnd = positionToIndex(currLine, lines.get(currLine).length());
            } else {
                selectionStart = selectionEnd = positionToIndex(currLine, lines.get(currLine).length());
            }
        } else if (keyCode == Keyboard.KEY_DELETE) {
            if (!deleteSelection()) {
                if (isShiftKeyDown()) {
                    if (lines.size() > 1) {
                        lines.remove(line);
                    } else {
                        lines.get(0).setLength(0);
                    }
                    selectionStart = selectionEnd = positionToIndex(Math.min(lines.size() - 1, line), 0);
                } else if (column < lines.get(line).length()) {
                    lines.get(line).deleteCharAt(column);
                } else if (line < lines.size() - 1) {
                    final StringBuilder currLine = lines.get(line);
                    final StringBuilder nextLine = lines.get(line + 1);

                    if (currLine.length() + nextLine.length() < Settings.maxColumnsPerLine) {
                        currLine.append(nextLine);
                        lines.remove(line + 1);
                    }
                }
            }

            recompile();
        } else if (keyCode == Keyboard.KEY_BACK) {
            if (!deleteSelection()) {
                if (column > 0) {
                    lines.get(line).deleteCharAt(column - 1);
                } else if (line > 0) {
                    final StringBuilder prevLine = lines.get(line - 1);
                    final StringBuilder currLine = lines.get(line);

                    if (prevLine.length() + currLine.length() < Settings.maxColumnsPerLine) {
                        prevLine.append(currLine);
                        lines.remove(line);
                    }
                }

                selectionStart = selectionEnd = Math.max(0, selectionEnd - 1);
            }

            recompile();
        } else if (keyCode == Keyboard.KEY_RETURN) {
            deleteSelection();
            if (lines.size() < Constants.MAX_LINES_PER_PAGE) {
                final StringBuilder oldLine = lines.get(line);
                final StringBuilder newLine = new StringBuilder();
                if (column < oldLine.length()) {
                    newLine.append(oldLine.substring(column));
                    oldLine.setLength(column);
                }
                lines.add(line + 1, newLine);

                selectionStart = selectionEnd = selectionEnd + 1;
            }

            recompile();
        } else if (isCtrlKeyDown()) {
            if (keyCode == Keyboard.KEY_A) {
                selectionStart = 0;
                selectionEnd = positionToIndex(Integer.MAX_VALUE, Integer.MAX_VALUE);
            } else if (keyCode == Keyboard.KEY_C) {
                setClipboardString(selectionToString());
            } else if (keyCode == Keyboard.KEY_X) {
                setClipboardString(selectionToString());
                deleteSelection();

                recompile();
            } else if (keyCode == Keyboard.KEY_V) {
                deleteSelection();

                final String[] pastedLines = ItemBookCode.Data.PATTERN_LINES.split(getClipboardString());
                if (!isValidPaste(pastedLines)) {
                    return;
                }

                lines.get(line).insert(indexToColumn(column), pastedLines[0].toUpperCase(Locale.US));
                lines.addAll(line + 1, Arrays.stream(pastedLines).
                        skip(1).
                        map(l -> l.toUpperCase(Locale.US)).
                        map(StringBuilder::new).
                        collect(Collectors.toList()));

                selectionStart = selectionEnd = selectionEnd + pastedLines[0].length();
                for (int i = 1; i < pastedLines.length; i++) {
                    selectionStart = selectionEnd = selectionEnd + 1 + pastedLines[i].length();
                }

                recompile();
            }
        } else if (!Character.isISOControl(typedChar)) {
            deleteSelection();

            if (lines.get(line).length() < Settings.maxColumnsPerLine) {
                lines.get(line).insert(column, String.valueOf(typedChar).toUpperCase(Locale.US));
                selectionStart = selectionEnd = selectionEnd + 1;
            }

            recompile();
        }
    }

    @Override
    protected void actionPerformed(final GuiButton button) throws IOException {
        if (button == buttonNextPage) {
            changePage(1);
        } else if (button == buttonPreviousPage) {
            changePage(-1);
        } else if (button == buttonDeletePage) {
            data.removePage(data.getSelectedPage());
            rebuildLines();
        }
    }

    @Override
    public boolean doesGuiPauseGame() {
        return false;
    }

    // --------------------------------------------------------------------- //

    private int getSelectionStart() {
        return Math.min(selectionStart, selectionEnd);
    }

    private int getSelectionEnd() {
        return Math.max(selectionStart, selectionEnd);
    }

    private boolean intersectsSelection(final int start, final int end) {
        return start < getSelectionEnd() && end > getSelectionStart();
    }

    private String selectionToString() {
        final int startLine = indexToLine(getSelectionStart());
        final int endLine = indexToLine(getSelectionEnd());
        if (selectionStart == selectionEnd) {
            return lines.get(startLine).toString();
        } else {
            final int startColumn = indexToColumn(getSelectionStart());
            final int endColumn = indexToColumn(getSelectionEnd());

            if (startLine == endLine) {
                return lines.get(startLine).substring(startColumn, endColumn);
            } else {
                final StringBuilder selection = new StringBuilder();
                selection.append(lines.get(startLine).subSequence(startColumn, lines.get(startLine).length())).append('\n');
                for (int line = startLine + 1; line < endLine; line++) {
                    selection.append(lines.get(line).toString()).append('\n');
                }
                selection.append(lines.get(endLine).subSequence(0, endColumn)).append('\n');
                return selection.toString();
            }
        }
    }

    private int cursorToLine(final int y) {
<<<<<<< HEAD
        return Math.max(0, Math.min(Math.min(lines.size() - 1, Settings.maxLinesPerProgram), (y - guiY - CODE_POS_Y) / fontRendererObj.FONT_HEIGHT));
=======
        return Math.max(0, Math.min(Math.min(lines.size() - 1, Constants.MAX_LINES_PER_PAGE), (y - guiY - CODE_POS_Y) / fontRenderer.FONT_HEIGHT));
>>>>>>> 2219da29
    }

    private int cursorToColumn(final int x, final int y) {
        return xToColumn(x, cursorToLine(y));
    }

    private int xToColumn(final int x, final int line) {
        final int relX = Math.max(0, x - guiX - CODE_POS_X);
        return fontRendererObj.trimStringToWidth(lines.get(line).toString(), relX).length();
    }

    private int columnToX(final int line, final int column) {
        return guiX + CODE_POS_X + fontRendererObj.getStringWidth(lines.get(line).substring(0, Math.min(column, lines.get(line).length())));
    }

    private int positionToIndex(final int line, final int column) {
        int index = 0;
        for (int l = 0; l < Math.min(line, lines.size()); l++) {
            index += lines.get(l).length() + 1;
        }
        index += Math.min(column, lines.get(Math.min(line, lines.size() - 1)).length());
        return index;
    }

    private int indexToLine(final int index) {
        int position = 0;
        for (int line = 0; line < lines.size(); line++) {
            position += lines.get(line).length() + 1;
            if (position > index) {
                return line;
            }
        }
        return lines.size() - 1; // Out of bounds, clamp.
    }

    private int indexToColumn(final int index) {
        int position = 0;
        for (final StringBuilder line : lines) {
            if (position + line.length() + 1 > index) {
                return index - position;
            }
            position += line.length() + 1;
        }
        return lines.get(lines.size() - 1).length(); // Out of bounds, clamp.
    }

    private boolean isInCodeArea(final int mouseX, final int mouseY) {
        return mouseX >= guiX + CODE_POS_X - CODE_MARGIN && mouseX <= guiX + CODE_POS_X + CODE_WIDTH + CODE_MARGIN &&
<<<<<<< HEAD
                mouseY >= guiY + CODE_POS_Y - CODE_MARGIN && mouseY <= guiY + CODE_POS_Y + fontRendererObj.FONT_HEIGHT * Settings.maxLinesPerProgram + CODE_MARGIN;
=======
                mouseY >= guiY + CODE_POS_Y - CODE_MARGIN && mouseY <= guiY + CODE_POS_Y + fontRenderer.FONT_HEIGHT * Constants.MAX_LINES_PER_PAGE + CODE_MARGIN;
>>>>>>> 2219da29
    }

    private boolean isCurrentProgramNonEmpty() {
        return lines.size() > 1 || lines.get(0).length() > 0;
    }

    private void recompile() {
        compileError = Optional.empty();

        final List<String> program = lines.stream().map(StringBuilder::toString).collect(Collectors.toList());

        final List<String> leadingCode = new ArrayList<>();
        final List<String> trailingCode = new ArrayList<>();
        data.getExtendedProgram(data.getSelectedPage(), program, leadingCode, trailingCode);
        program.addAll(0, leadingCode);
        program.addAll(trailingCode);

        try {
            Compiler.compile(program, new MachineState());
        } catch (final ParseException e) {
            // Adjust line number for current page.
            final int lineNumber = e.getLineNumber() - leadingCode.size();
            compileError = Optional.of(new ParseException(e.getMessage(), lineNumber, e.getStart(), e.getEnd()));
        }
    }

    private boolean deleteSelection() {
        if (selectionStart != selectionEnd) {
            // Delete selection first.
            final int startLine = indexToLine(getSelectionStart());
            final int endLine = indexToLine(getSelectionEnd());

            final int startColumn = indexToColumn(getSelectionStart());
            final int endColumn = indexToColumn(getSelectionEnd());

            if (startLine == endLine) {
                lines.get(startLine).delete(startColumn, endColumn);
            } else {
                lines.get(startLine).delete(startColumn, lines.get(startLine).length());
                lines.get(endLine).delete(0, endColumn);
                lines.get(startLine).append(lines.get(endLine));
                for (int line = endLine; line > startLine; --line) {
                    lines.remove(line);
                }
            }

            selectionStart = selectionEnd = getSelectionStart();

            return true;
        }

        return false;
    }

    private boolean isValidPaste(final String[] pastedLines) {
        final int selectedLine = indexToLine(selectionEnd);

        if (pastedLines.length == 0) {
            return false; // Invalid paste, nothing to paste (this shouldn't even be possible).
        }
        if (pastedLines.length - 1 + lines.size() > Constants.MAX_LINES_PER_PAGE) {
            return false; // Invalid paste, too many resulting lines.
        }
        if (pastedLines[0].length() + lines.get(selectedLine).length() > Settings.maxColumnsPerLine) {
            return false; // Invalid paste, combined first line and current line too long.
        }
        for (final String pastedLine : pastedLines) {
            if (pastedLine.length() > Settings.maxColumnsPerLine) {
                return false; // Invalid paste, a line is too long.
            }
        }


        return true;
    }

    private void changePage(final int delta) {
        saveProgram();

        if (data.getSelectedPage() + delta == data.getPageCount()) {
            data.addPage();
        }
        data.setSelectedPage(data.getSelectedPage() + delta);
        selectionStart = selectionEnd = 0;

        rebuildLines();
    }

    private void saveProgram() {
        data.setPage(data.getSelectedPage(), lines.stream().map(StringBuilder::toString).collect(Collectors.toList()));
    }

    private void rebuildLines() {
        if (data.getPageCount() < 1) {
            data.addPage();
        }

        final List<String> program = data.getPage(data.getSelectedPage());
        lines.clear();
        program.forEach(line -> lines.add(new StringBuilder(line.toUpperCase(Locale.US))));

        recompile();
    }

    private void drawProgram(final int mouseX, final int mouseY) {
        int position = 0;
        for (int lineNumber = 0; lineNumber < lines.size(); lineNumber++) {
            final StringBuilder line = lines.get(lineNumber);
            final int end = position + line.length();
            final int offsetY = lineNumber * fontRendererObj.FONT_HEIGHT;
            final int lineX = guiX + CODE_POS_X;
            final int lineY = guiY + CODE_POS_Y + offsetY;
            if (selectionStart != selectionEnd && intersectsSelection(position, end)) {
                // Line contains selection, highlight appropriately.
                int currX = lineX;
                // Number of chars before the selection in this line.
                final int prefix = Math.max(0, getSelectionStart() - position);
                // Number of chars selected in this line.
                final int selected = Math.min(line.length() - prefix, getSelectionEnd() - (position + prefix));

                final String prefixText = line.substring(0, prefix);
                fontRendererObj.drawString(prefixText, currX, lineY, COLOR_CODE, false);
                currX += fontRendererObj.getStringWidth(prefixText);

                final String selectedText = line.substring(prefix, prefix + selected);
                final int selectedWidth = fontRendererObj.getStringWidth(selectedText);
                drawRect(currX - 1, lineY - 1, currX + selectedWidth, lineY + fontRendererObj.FONT_HEIGHT - 1, COLOR_SELECTION);
                fontRendererObj.drawString(selectedText, currX, lineY, COLOR_CODE_SELECTED, false);
                currX += selectedWidth;

                final String postfixString = line.substring(prefix + selected);
                fontRendererObj.drawString(postfixString, currX, lineY, COLOR_CODE, false);
            } else {
                // No selection here, just draw the line. Get it? "draw the line"?
                fontRendererObj.drawString(line.toString(), lineX, lineY, COLOR_CODE, false);
            }

            position += line.length() + 1;
        }

        // Part one of error handling, draw red underline, *behind* the blinking cursor.
        if (compileError.isPresent()) {
            final ParseException exception = compileError.get();
<<<<<<< HEAD
            final int startY = guiY + CODE_POS_Y + exception.getLineNumber() * fontRendererObj.FONT_HEIGHT - 1;
            final int startX = columnToX(exception.getLineNumber(), exception.getStart());
            final int endX = Math.max(columnToX(exception.getLineNumber(), exception.getEnd()), startX + fontRendererObj.getCharWidth(' '));

            drawRect(startX - 1, startY + fontRendererObj.FONT_HEIGHT - 1, endX, startY + fontRendererObj.FONT_HEIGHT, 0xFFFF3333);
=======
            if (exception.getLineNumber() >= 0 && exception.getLineNumber() < lines.size()) {
                final int startY = guiY + CODE_POS_Y + exception.getLineNumber() * fontRenderer.FONT_HEIGHT - 1;
                final int startX = columnToX(exception.getLineNumber(), exception.getStart());
                final int endX = Math.max(columnToX(exception.getLineNumber(), exception.getEnd()), startX + fontRenderer.getCharWidth(' '));

                drawRect(startX - 1, startY + fontRenderer.FONT_HEIGHT - 1, endX, startY + fontRenderer.FONT_HEIGHT, 0xFFFF3333);
            }
>>>>>>> 2219da29
        }

        // Draw selection position in text.
        drawTextCursor();

        // Part two of error handling, draw tooltip, *on top* of blinking cursor.
        if (compileError.isPresent()) {
            final ParseException exception = compileError.get();
<<<<<<< HEAD
            final int startY = guiY + CODE_POS_Y + exception.getLineNumber() * fontRendererObj.FONT_HEIGHT - 1;
            final int startX = columnToX(exception.getLineNumber(), exception.getStart());
            final int endX = Math.max(columnToX(exception.getLineNumber(), exception.getEnd()), startX + fontRendererObj.getCharWidth(' '));

            if (mouseX >= startX && mouseX <= endX && mouseY >= startY && mouseY <= startY + fontRendererObj.FONT_HEIGHT) {
                drawHoveringText(Arrays.asList(ItemBookCode.Data.PATTERN_LINES.split(I18n.format(exception.getMessage()))), mouseX, mouseY);
                GlStateManager.disableLighting();
=======
            if (exception.getLineNumber() >= 0 && exception.getLineNumber() < lines.size()) {
                final int startY = guiY + CODE_POS_Y + exception.getLineNumber() * fontRenderer.FONT_HEIGHT - 1;
                final int startX = columnToX(exception.getLineNumber(), exception.getStart());
                final int endX = Math.max(columnToX(exception.getLineNumber(), exception.getEnd()), startX + fontRenderer.getCharWidth(' '));

                if (mouseX >= startX && mouseX <= endX && mouseY >= startY && mouseY <= startY + fontRenderer.FONT_HEIGHT) {
                    drawHoveringText(Arrays.asList(ItemBookCode.Data.PATTERN_LINES.split(I18n.format(exception.getMessage()))), mouseX, mouseY);
                    GlStateManager.disableLighting();
                }
>>>>>>> 2219da29
            }
        }
    }

    private void drawTextCursor() {
        if (System.currentTimeMillis() % 800 <= 400) {
            final int line = indexToLine(selectionEnd);
            final int column = indexToColumn(selectionEnd);
            final StringBuilder sb = lines.get(line);
            final int x = guiX + CODE_POS_X + fontRendererObj.getStringWidth(sb.substring(0, column)) - 1;
            final int y = guiY + CODE_POS_Y + line * fontRendererObj.FONT_HEIGHT - 1;
            drawRect(x + 1, y + 1, x + 2 + 1, y + fontRendererObj.FONT_HEIGHT + 1, 0xCC333333);
            drawRect(x, y, x + 2, y + fontRendererObj.FONT_HEIGHT, COLOR_CODE_SELECTED);
        }
    }

    // --------------------------------------------------------------------- //

    private enum PageChangeType {
        Previous,
        Next
    }

    private class ButtonChangePage extends GuiButton {
        private static final int TEXTURE_X = 110;
        private static final int TEXTURE_Y = 231;
        private static final int BUTTON_WIDTH = 23;
        private static final int BUTTON_HEIGHT = 12;

        private final PageChangeType type;

        public ButtonChangePage(final int buttonId, final int x, final int y, final PageChangeType type) {
            super(buttonId, x, y, BUTTON_WIDTH, BUTTON_HEIGHT, "");
            this.type = type;
        }

        @Override
        public void drawButton(final Minecraft minecraft, final int mouseX, final int mouseY) {
            if (!visible) {
                return;
            }

            final boolean isHovered = mouseX >= xPosition && mouseY >= yPosition && mouseX < xPosition + width && mouseY < yPosition + height;
            GlStateManager.color(1.0F, 1.0F, 1.0F, 1.0F);
            mc.getTextureManager().bindTexture(TextureLoader.LOCATION_BOOK_CODE_BACKGROUND);
            final int offsetX = isHovered ? BUTTON_WIDTH : 0;
            final int offsetY = type == PageChangeType.Previous ? BUTTON_HEIGHT : 0;
            drawTexturedModalRect(xPosition, yPosition, TEXTURE_X + offsetX, TEXTURE_Y + offsetY, BUTTON_WIDTH, BUTTON_HEIGHT);
        }
    }

    private class ButtonDeletePage extends GuiButton {
        private static final int TEXTURE_X = 158;
        private static final int TEXTURE_Y = 231;
        private static final int BUTTON_WIDTH = 14;
        private static final int BUTTON_HEIGHT = 14;

        public ButtonDeletePage(final int buttonId, final int x, final int y) {
            super(buttonId, x, y, BUTTON_WIDTH, BUTTON_HEIGHT, "");
        }

        @Override
        public void drawButton(final Minecraft minecraft, final int mouseX, final int mouseY) {
            if (!visible) {
                return;
            }

            final boolean isHovered = mouseX >= xPosition && mouseY >= yPosition && mouseX < xPosition + width && mouseY < yPosition + height;
            GlStateManager.color(1.0F, 1.0F, 1.0F, 1.0F);
            mc.getTextureManager().bindTexture(TextureLoader.LOCATION_BOOK_CODE_BACKGROUND);
            final int offsetX = isHovered ? BUTTON_WIDTH : 0;
            drawTexturedModalRect(xPosition, yPosition, TEXTURE_X + offsetX, TEXTURE_Y, BUTTON_WIDTH, BUTTON_HEIGHT);
        }
    }
}<|MERGE_RESOLUTION|>--- conflicted
+++ resolved
@@ -134,13 +134,8 @@
         drawProgram(mouseX, mouseY);
 
         // Draw page number.
-<<<<<<< HEAD
-        final String pageInfo = String.format("%d/%d", data.getSelectedProgram() + 1, data.getProgramCount());
+        final String pageInfo = String.format("%d/%d", data.getSelectedPage() + 1, data.getPageCount());
         fontRendererObj.drawString(pageInfo, guiX + PAGE_NUMBER_X - fontRendererObj.getStringWidth(pageInfo) / 2, guiY + PAGE_NUMBER_Y, COLOR_CODE);
-=======
-        final String pageInfo = String.format("%d/%d", data.getSelectedPage() + 1, data.getPageCount());
-        fontRenderer.drawString(pageInfo, guiX + PAGE_NUMBER_X - fontRenderer.getStringWidth(pageInfo) / 2, guiY + PAGE_NUMBER_Y, COLOR_CODE);
->>>>>>> 2219da29
     }
 
     @Override
@@ -388,11 +383,7 @@
     }
 
     private int cursorToLine(final int y) {
-<<<<<<< HEAD
-        return Math.max(0, Math.min(Math.min(lines.size() - 1, Settings.maxLinesPerProgram), (y - guiY - CODE_POS_Y) / fontRendererObj.FONT_HEIGHT));
-=======
-        return Math.max(0, Math.min(Math.min(lines.size() - 1, Constants.MAX_LINES_PER_PAGE), (y - guiY - CODE_POS_Y) / fontRenderer.FONT_HEIGHT));
->>>>>>> 2219da29
+        return Math.max(0, Math.min(Math.min(lines.size() - 1, Constants.MAX_LINES_PER_PAGE), (y - guiY - CODE_POS_Y) / fontRendererObj.FONT_HEIGHT));
     }
 
     private int cursorToColumn(final int x, final int y) {
@@ -441,11 +432,7 @@
 
     private boolean isInCodeArea(final int mouseX, final int mouseY) {
         return mouseX >= guiX + CODE_POS_X - CODE_MARGIN && mouseX <= guiX + CODE_POS_X + CODE_WIDTH + CODE_MARGIN &&
-<<<<<<< HEAD
-                mouseY >= guiY + CODE_POS_Y - CODE_MARGIN && mouseY <= guiY + CODE_POS_Y + fontRendererObj.FONT_HEIGHT * Settings.maxLinesPerProgram + CODE_MARGIN;
-=======
-                mouseY >= guiY + CODE_POS_Y - CODE_MARGIN && mouseY <= guiY + CODE_POS_Y + fontRenderer.FONT_HEIGHT * Constants.MAX_LINES_PER_PAGE + CODE_MARGIN;
->>>>>>> 2219da29
+                mouseY >= guiY + CODE_POS_Y - CODE_MARGIN && mouseY <= guiY + CODE_POS_Y + fontRendererObj.FONT_HEIGHT * Constants.MAX_LINES_PER_PAGE + CODE_MARGIN;
     }
 
     private boolean isCurrentProgramNonEmpty() {
@@ -589,21 +576,13 @@
         // Part one of error handling, draw red underline, *behind* the blinking cursor.
         if (compileError.isPresent()) {
             final ParseException exception = compileError.get();
-<<<<<<< HEAD
-            final int startY = guiY + CODE_POS_Y + exception.getLineNumber() * fontRendererObj.FONT_HEIGHT - 1;
-            final int startX = columnToX(exception.getLineNumber(), exception.getStart());
-            final int endX = Math.max(columnToX(exception.getLineNumber(), exception.getEnd()), startX + fontRendererObj.getCharWidth(' '));
-
-            drawRect(startX - 1, startY + fontRendererObj.FONT_HEIGHT - 1, endX, startY + fontRendererObj.FONT_HEIGHT, 0xFFFF3333);
-=======
             if (exception.getLineNumber() >= 0 && exception.getLineNumber() < lines.size()) {
-                final int startY = guiY + CODE_POS_Y + exception.getLineNumber() * fontRenderer.FONT_HEIGHT - 1;
+                final int startY = guiY + CODE_POS_Y + exception.getLineNumber() * fontRendererObj.FONT_HEIGHT - 1;
                 final int startX = columnToX(exception.getLineNumber(), exception.getStart());
-                final int endX = Math.max(columnToX(exception.getLineNumber(), exception.getEnd()), startX + fontRenderer.getCharWidth(' '));
-
-                drawRect(startX - 1, startY + fontRenderer.FONT_HEIGHT - 1, endX, startY + fontRenderer.FONT_HEIGHT, 0xFFFF3333);
-            }
->>>>>>> 2219da29
+                final int endX = Math.max(columnToX(exception.getLineNumber(), exception.getEnd()), startX + fontRendererObj.getCharWidth(' '));
+
+                drawRect(startX - 1, startY + fontRendererObj.FONT_HEIGHT - 1, endX, startY + fontRendererObj.FONT_HEIGHT, 0xFFFF3333);
+            }
         }
 
         // Draw selection position in text.
@@ -612,25 +591,15 @@
         // Part two of error handling, draw tooltip, *on top* of blinking cursor.
         if (compileError.isPresent()) {
             final ParseException exception = compileError.get();
-<<<<<<< HEAD
-            final int startY = guiY + CODE_POS_Y + exception.getLineNumber() * fontRendererObj.FONT_HEIGHT - 1;
-            final int startX = columnToX(exception.getLineNumber(), exception.getStart());
-            final int endX = Math.max(columnToX(exception.getLineNumber(), exception.getEnd()), startX + fontRendererObj.getCharWidth(' '));
-
-            if (mouseX >= startX && mouseX <= endX && mouseY >= startY && mouseY <= startY + fontRendererObj.FONT_HEIGHT) {
-                drawHoveringText(Arrays.asList(ItemBookCode.Data.PATTERN_LINES.split(I18n.format(exception.getMessage()))), mouseX, mouseY);
-                GlStateManager.disableLighting();
-=======
             if (exception.getLineNumber() >= 0 && exception.getLineNumber() < lines.size()) {
-                final int startY = guiY + CODE_POS_Y + exception.getLineNumber() * fontRenderer.FONT_HEIGHT - 1;
+                final int startY = guiY + CODE_POS_Y + exception.getLineNumber() * fontRendererObj.FONT_HEIGHT - 1;
                 final int startX = columnToX(exception.getLineNumber(), exception.getStart());
-                final int endX = Math.max(columnToX(exception.getLineNumber(), exception.getEnd()), startX + fontRenderer.getCharWidth(' '));
-
-                if (mouseX >= startX && mouseX <= endX && mouseY >= startY && mouseY <= startY + fontRenderer.FONT_HEIGHT) {
+                final int endX = Math.max(columnToX(exception.getLineNumber(), exception.getEnd()), startX + fontRendererObj.getCharWidth(' '));
+
+                if (mouseX >= startX && mouseX <= endX && mouseY >= startY && mouseY <= startY + fontRendererObj.FONT_HEIGHT) {
                     drawHoveringText(Arrays.asList(ItemBookCode.Data.PATTERN_LINES.split(I18n.format(exception.getMessage()))), mouseX, mouseY);
                     GlStateManager.disableLighting();
                 }
->>>>>>> 2219da29
             }
         }
     }
