package li.cil.tis3d.client.render;

import cpw.mods.fml.common.eventhandler.SubscribeEvent;
import li.cil.tis3d.api.API;
import net.minecraft.util.IIcon;
import net.minecraft.util.ResourceLocation;
import net.minecraftforge.client.event.TextureStitchEvent;

public final class TextureLoader {
<<<<<<< HEAD
    public static final ResourceLocation LOCATION_MODULE_EXECUTION_OVERLAY_ERROR = new ResourceLocation(API.MOD_ID, "overlay/moduleExecutionError");
    public static final ResourceLocation LOCATION_MODULE_EXECUTION_OVERLAY_RUNNING = new ResourceLocation(API.MOD_ID, "overlay/moduleExecutionRunning");
    public static final ResourceLocation LOCATION_MODULE_EXECUTION_OVERLAY_WAITING = new ResourceLocation(API.MOD_ID, "overlay/moduleExecutionWaiting");
    public static final ResourceLocation LOCATION_MODULE_INFRARED_OVERLAY = new ResourceLocation(API.MOD_ID, "overlay/moduleInfrared");
    public static final ResourceLocation LOCATION_MODULE_RANDOM_OVERLAY = new ResourceLocation(API.MOD_ID, "overlay/moduleRandom");
    private static final ResourceLocation LOCATION_CASING_MODULE = new ResourceLocation(API.MOD_ID, "casingModule");
=======
    public static final ResourceLocation LOCATION_MODULE_EXECUTION_OVERLAY_ERROR = new ResourceLocation(API.MOD_ID, "blocks/overlay/moduleExecutionError");
    public static final ResourceLocation LOCATION_MODULE_EXECUTION_OVERLAY_RUNNING = new ResourceLocation(API.MOD_ID, "blocks/overlay/moduleExecutionRunning");
    public static final ResourceLocation LOCATION_MODULE_EXECUTION_OVERLAY_WAITING = new ResourceLocation(API.MOD_ID, "blocks/overlay/moduleExecutionWaiting");
    public static final ResourceLocation LOCATION_MODULE_AUDIO_OVERLAY = new ResourceLocation(API.MOD_ID, "blocks/overlay/moduleAudio");
    public static final ResourceLocation LOCATION_MODULE_INFRARED_OVERLAY = new ResourceLocation(API.MOD_ID, "blocks/overlay/moduleInfrared");
    public static final ResourceLocation LOCATION_MODULE_RANDOM_OVERLAY = new ResourceLocation(API.MOD_ID, "blocks/overlay/moduleRandom");
>>>>>>> 27c47a68

    public static final TextureLoader INSTANCE = new TextureLoader();
    public static IIcon ICON_CASING_MODULE;

    @SubscribeEvent
    public void onTextureStitchPre(final TextureStitchEvent.Pre event) {
<<<<<<< HEAD
        if (event.map.getTextureType() != 0) {
            return;
        }

        event.map.registerIcon(LOCATION_MODULE_EXECUTION_OVERLAY_ERROR.toString());
        event.map.registerIcon(LOCATION_MODULE_EXECUTION_OVERLAY_RUNNING.toString());
        event.map.registerIcon(LOCATION_MODULE_EXECUTION_OVERLAY_WAITING.toString());
        event.map.registerIcon(LOCATION_MODULE_INFRARED_OVERLAY.toString());
        event.map.registerIcon(LOCATION_MODULE_RANDOM_OVERLAY.toString());
        ICON_CASING_MODULE = event.map.registerIcon(LOCATION_CASING_MODULE.toString());
=======
        event.map.registerSprite(LOCATION_MODULE_EXECUTION_OVERLAY_RUNNING);
        event.map.registerSprite(LOCATION_MODULE_EXECUTION_OVERLAY_WAITING);
        event.map.registerSprite(LOCATION_MODULE_EXECUTION_OVERLAY_ERROR);
        event.map.registerSprite(LOCATION_MODULE_AUDIO_OVERLAY);
        event.map.registerSprite(LOCATION_MODULE_INFRARED_OVERLAY);
        event.map.registerSprite(LOCATION_MODULE_RANDOM_OVERLAY);
>>>>>>> 27c47a68
    }

    // --------------------------------------------------------------------- //

    private TextureLoader() {
    }
}<|MERGE_RESOLUTION|>--- conflicted
+++ resolved
@@ -7,28 +7,19 @@
 import net.minecraftforge.client.event.TextureStitchEvent;
 
 public final class TextureLoader {
-<<<<<<< HEAD
     public static final ResourceLocation LOCATION_MODULE_EXECUTION_OVERLAY_ERROR = new ResourceLocation(API.MOD_ID, "overlay/moduleExecutionError");
     public static final ResourceLocation LOCATION_MODULE_EXECUTION_OVERLAY_RUNNING = new ResourceLocation(API.MOD_ID, "overlay/moduleExecutionRunning");
     public static final ResourceLocation LOCATION_MODULE_EXECUTION_OVERLAY_WAITING = new ResourceLocation(API.MOD_ID, "overlay/moduleExecutionWaiting");
+    public static final ResourceLocation LOCATION_MODULE_AUDIO_OVERLAY = new ResourceLocation(API.MOD_ID, "overlay/moduleAudio");
     public static final ResourceLocation LOCATION_MODULE_INFRARED_OVERLAY = new ResourceLocation(API.MOD_ID, "overlay/moduleInfrared");
     public static final ResourceLocation LOCATION_MODULE_RANDOM_OVERLAY = new ResourceLocation(API.MOD_ID, "overlay/moduleRandom");
     private static final ResourceLocation LOCATION_CASING_MODULE = new ResourceLocation(API.MOD_ID, "casingModule");
-=======
-    public static final ResourceLocation LOCATION_MODULE_EXECUTION_OVERLAY_ERROR = new ResourceLocation(API.MOD_ID, "blocks/overlay/moduleExecutionError");
-    public static final ResourceLocation LOCATION_MODULE_EXECUTION_OVERLAY_RUNNING = new ResourceLocation(API.MOD_ID, "blocks/overlay/moduleExecutionRunning");
-    public static final ResourceLocation LOCATION_MODULE_EXECUTION_OVERLAY_WAITING = new ResourceLocation(API.MOD_ID, "blocks/overlay/moduleExecutionWaiting");
-    public static final ResourceLocation LOCATION_MODULE_AUDIO_OVERLAY = new ResourceLocation(API.MOD_ID, "blocks/overlay/moduleAudio");
-    public static final ResourceLocation LOCATION_MODULE_INFRARED_OVERLAY = new ResourceLocation(API.MOD_ID, "blocks/overlay/moduleInfrared");
-    public static final ResourceLocation LOCATION_MODULE_RANDOM_OVERLAY = new ResourceLocation(API.MOD_ID, "blocks/overlay/moduleRandom");
->>>>>>> 27c47a68
 
     public static final TextureLoader INSTANCE = new TextureLoader();
     public static IIcon ICON_CASING_MODULE;
 
     @SubscribeEvent
     public void onTextureStitchPre(final TextureStitchEvent.Pre event) {
-<<<<<<< HEAD
         if (event.map.getTextureType() != 0) {
             return;
         }
@@ -36,17 +27,10 @@
         event.map.registerIcon(LOCATION_MODULE_EXECUTION_OVERLAY_ERROR.toString());
         event.map.registerIcon(LOCATION_MODULE_EXECUTION_OVERLAY_RUNNING.toString());
         event.map.registerIcon(LOCATION_MODULE_EXECUTION_OVERLAY_WAITING.toString());
+        event.map.registerIcon(LOCATION_MODULE_AUDIO_OVERLAY.toString());
         event.map.registerIcon(LOCATION_MODULE_INFRARED_OVERLAY.toString());
         event.map.registerIcon(LOCATION_MODULE_RANDOM_OVERLAY.toString());
         ICON_CASING_MODULE = event.map.registerIcon(LOCATION_CASING_MODULE.toString());
-=======
-        event.map.registerSprite(LOCATION_MODULE_EXECUTION_OVERLAY_RUNNING);
-        event.map.registerSprite(LOCATION_MODULE_EXECUTION_OVERLAY_WAITING);
-        event.map.registerSprite(LOCATION_MODULE_EXECUTION_OVERLAY_ERROR);
-        event.map.registerSprite(LOCATION_MODULE_AUDIO_OVERLAY);
-        event.map.registerSprite(LOCATION_MODULE_INFRARED_OVERLAY);
-        event.map.registerSprite(LOCATION_MODULE_RANDOM_OVERLAY);
->>>>>>> 27c47a68
     }
 
     // --------------------------------------------------------------------- //
