package li.cil.tis3d.client.render.font;

import li.cil.tis3d.api.API;
import net.minecraft.client.Minecraft;
import net.minecraft.client.renderer.Tessellator;
import net.minecraft.util.ResourceLocation;
import org.lwjgl.opengl.GL11;

import java.util.stream.IntStream;

public final class FontRendererTextureMonospace {
    public static final int CHAR_WIDTH = 3;
    public static final int CHAR_HEIGHT = 4;

    private static final ResourceLocation LOCATION_FONT_TEXTURE = new ResourceLocation(API.MOD_ID, "textures/blocks/overlay/moduleExecutionFont.png");
    private static final String CHARS = "ABCDEFGHIJKLMNOPQRSTUVWXYZ1234567890:#-,?+!=()'.";
    private static final int[] CHAR_MAP = IntStream.range(0, 256).map(CHARS::indexOf).toArray();

    private static final int COLUMNS = 8;
    private static final float U_SIZE = CHAR_WIDTH / 32f;
    private static final float V_SIZE = CHAR_HEIGHT / 32f;
    private static final float U_STEP = (CHAR_WIDTH + 1) / 32f;
    private static final float V_STEP = (CHAR_HEIGHT + 1) / 32f;

    public static void drawString(final String value) {
        drawString(value, value.length());
    }

<<<<<<< HEAD
    public static void drawString(final String value, final int count) {
        GL11.glPushMatrix();
        GL11.glDepthMask(false);
=======
    public static void drawString(final String value, final int maxChars) {
        GlStateManager.pushMatrix();
        GlStateManager.depthMask(false);
>>>>>>> 9a36770a

        Minecraft.getMinecraft().getTextureManager().bindTexture(LOCATION_FONT_TEXTURE);

        final Tessellator tessellator = Tessellator.instance;
        tessellator.startDrawingQuads();

        float tx = 0f;
        final int end = Math.min(maxChars, value.length());
        for (int i = 0; i < end; i++) {
            final char ch = value.charAt(i);
            drawChar(tx, ch, tessellator);
            tx += CHAR_WIDTH + 1;
        }

        tessellator.draw();

        GL11.glDepthMask(true);
        GL11.glPopMatrix();
        GL11.glColor3f(1, 1, 1);
    }

    private static void drawChar(final float x, final char ch, final Tessellator tessellator) {
        if (Character.isWhitespace(ch) || Character.isISOControl(ch)) {
            return;
        }
        final int index = getCharIndex(ch);

        final int column = index % COLUMNS;
        final int row = index / COLUMNS;
        final float u = column * U_STEP;
        final float v = row * V_STEP;

        tessellator.addVertexWithUV(x, CHAR_HEIGHT, 0, u, v + V_SIZE);
        tessellator.addVertexWithUV(x + CHAR_WIDTH, CHAR_HEIGHT, 0, u + U_SIZE, v + V_SIZE);
        tessellator.addVertexWithUV(x + CHAR_WIDTH, 0, 0, u + U_SIZE, v);
        tessellator.addVertexWithUV(x, 0, 0, u, v);
    }

    private static int getCharIndex(final char ch) {
        if (ch >= CHAR_MAP.length) {
            return CHAR_MAP['?'];
        }
        final int index = CHAR_MAP[ch];
        if (index < 0) {
            return CHAR_MAP['?'];
        }
        return index;
    }
}<|MERGE_RESOLUTION|>--- conflicted
+++ resolved
@@ -26,15 +26,9 @@
         drawString(value, value.length());
     }
 
-<<<<<<< HEAD
-    public static void drawString(final String value, final int count) {
+    public static void drawString(final String value, final int maxChars) {
         GL11.glPushMatrix();
         GL11.glDepthMask(false);
-=======
-    public static void drawString(final String value, final int maxChars) {
-        GlStateManager.pushMatrix();
-        GlStateManager.depthMask(false);
->>>>>>> 9a36770a
 
         Minecraft.getMinecraft().getTextureManager().bindTexture(LOCATION_FONT_TEXTURE);
 
