--- conflicted
+++ resolved
@@ -1,5 +1,6 @@
 package li.cil.tis3d.client.render.tile;
 
+import cpw.mods.fml.common.registry.GameRegistry;
 import li.cil.tis3d.api.API;
 import li.cil.tis3d.api.machine.Face;
 import li.cil.tis3d.api.module.Module;
@@ -8,26 +9,19 @@
 import li.cil.tis3d.common.Constants;
 import li.cil.tis3d.common.TIS3D;
 import li.cil.tis3d.common.tile.TileEntityCasing;
-<<<<<<< HEAD
-=======
+import li.cil.tis3d.util.OneEightCompat;
 import net.minecraft.client.Minecraft;
-import net.minecraft.client.renderer.GlStateManager;
->>>>>>> 7673002d
 import net.minecraft.client.renderer.OpenGlHelper;
 import net.minecraft.client.renderer.RenderHelper;
 import net.minecraft.client.renderer.texture.TextureAtlasSprite;
 import net.minecraft.client.renderer.texture.TextureMap;
 import net.minecraft.client.renderer.tileentity.TileEntitySpecialRenderer;
-<<<<<<< HEAD
+import net.minecraft.entity.player.EntityPlayer;
+import net.minecraft.item.Item;
+import net.minecraft.item.ItemStack;
 import net.minecraft.tileentity.TileEntity;
 import net.minecraft.util.EnumFacing;
 import org.lwjgl.opengl.GL11;
-=======
-import net.minecraft.entity.player.EntityPlayer;
-import net.minecraft.item.Item;
-import net.minecraft.item.ItemStack;
-import net.minecraftforge.fml.common.registry.GameRegistry;
->>>>>>> 7673002d
 
 import java.util.HashSet;
 import java.util.Set;
@@ -46,70 +40,20 @@
     public void renderTileEntityAt(final TileEntity tileEntity, final double x, final double y, final double z, final float partialTicks) {
         final TileEntityCasing casing = (TileEntityCasing) tileEntity;
 
-        RenderHelper.disableStandardItemLighting();
-
         GL11.glPushMatrix();
         GL11.glTranslated(x + 0.5, y + 0.5, z + 0.5);
+
+        RenderHelper.disableStandardItemLighting();
 
         // Render all modules, adjust GL state to allow easily rendering an
         // overlay in (0, 0, 0) to (1, 1, 0).
         for (final Face face : Face.VALUES) {
-<<<<<<< HEAD
-            final Module module = casing.getModule(face);
-            if (module == null) {
-                continue;
-            }
-            if (BLACKLIST.contains(module.getClass())) {
-                continue;
-            }
-
             GL11.glPushMatrix();
-
-            switch (face) {
-                case Y_NEG:
-                    GL11.glRotatef(-90, 1, 0, 0);
-                    break;
-                case Y_POS:
-                    GL11.glRotatef(90, 1, 0, 0);
-                    break;
-                case Z_NEG:
-                    GL11.glRotatef(0, 0, 1, 0);
-                    break;
-                case Z_POS:
-                    GL11.glRotatef(180, 0, 1, 0);
-                    break;
-                case X_NEG:
-                    GL11.glRotatef(90, 0, 1, 0);
-                    break;
-                case X_POS:
-                    GL11.glRotatef(-90, 0, 1, 0);
-                    break;
-            }
-
-            GL11.glTranslatef(0.5f, 0.5f, -0.505f);
-            GL11.glScalef(-1, -1, 1);
-
             GL11.glPushAttrib(GL11.GL_ALL_ATTRIB_BITS);
-
-            // Ensure sanity.
-            GL11.glEnable(GL11.GL_TEXTURE_2D);
-
-            final EnumFacing facing = Face.toEnumFacing(face);
-            final int neighborX = casing.getPositionX() + facing.getFrontOffsetX();
-            final int neighborY = casing.getPositionY() + facing.getFrontOffsetY();
-            final int neighborZ = casing.getPositionZ() + facing.getFrontOffsetZ();
-            final int brightness = casing.getWorldObj().getLightBrightnessForSkyBlocks(neighborX, neighborY, neighborZ, 0);
-            OpenGlHelper.setLightmapTextureCoords(OpenGlHelper.lightmapTexUnit, brightness % 65536, brightness / 65536);
-
-            GL11.glColor4f(1, 1, 1, 1);
-=======
-            GlStateManager.pushMatrix();
-            GlStateManager.pushAttrib();
 
             setupMatrix(face);
 
             ensureSanity(casing, face);
->>>>>>> 7673002d
 
             if (isPlayerHoldingKey()) {
                 drawLockOverlay(casing);
@@ -117,14 +61,8 @@
                 drawModuleOverlay(casing, face, partialTicks);
             }
 
-<<<<<<< HEAD
             GL11.glPopAttrib();
-
             GL11.glPopMatrix();
-=======
-            GlStateManager.popAttrib();
-            GlStateManager.popMatrix();
->>>>>>> 7673002d
         }
 
         RenderHelper.enableStandardItemLighting();
@@ -135,37 +73,40 @@
     private void setupMatrix(final Face face) {
         switch (face) {
             case Y_NEG:
-                GlStateManager.rotate(-90, 1, 0, 0);
+                GL11.glRotatef(-90, 1, 0, 0);
                 break;
             case Y_POS:
-                GlStateManager.rotate(90, 1, 0, 0);
+                GL11.glRotatef(90, 1, 0, 0);
                 break;
             case Z_NEG:
-                GlStateManager.rotate(0, 0, 1, 0);
+                GL11.glRotatef(0, 0, 1, 0);
                 break;
             case Z_POS:
-                GlStateManager.rotate(180, 0, 1, 0);
+                GL11.glRotatef(180, 0, 1, 0);
                 break;
             case X_NEG:
-                GlStateManager.rotate(90, 0, 1, 0);
+                GL11.glRotatef(90, 0, 1, 0);
                 break;
             case X_POS:
-                GlStateManager.rotate(-90, 0, 1, 0);
+                GL11.glRotatef(-90, 0, 1, 0);
                 break;
         }
 
-        GlStateManager.translate(0.5, 0.5, -0.505);
-        GlStateManager.scale(-1, -1, 1);
+        GL11.glTranslated(0.5, 0.5, -0.505);
+        GL11.glScalef(-1, -1, 1);
     }
 
     private void ensureSanity(final TileEntityCasing casing, final Face face) {
-        GlStateManager.enableTexture2D();
+        GL11.glEnable(GL11.GL_TEXTURE_2D);
 
-        final int brightness = getWorld().getCombinedLight(
-                casing.getPosition().offset(Face.toEnumFacing(face)), 0);
+        final EnumFacing facing = Face.toEnumFacing(face);
+        final int neighborX = casing.getPositionX() + facing.getFrontOffsetX();
+        final int neighborY = casing.getPositionY() + facing.getFrontOffsetY();
+        final int neighborZ = casing.getPositionZ() + facing.getFrontOffsetZ();
+        final int brightness = casing.getWorldObj().getLightBrightnessForSkyBlocks(neighborX, neighborY, neighborZ, 0);
         OpenGlHelper.setLightmapTextureCoords(OpenGlHelper.lightmapTexUnit, brightness % 65536, brightness / 65536);
 
-        GlStateManager.color(1, 1, 1, 1);
+        GL11.glColor4f(1, 1, 1, 1);
     }
 
     private void drawLockOverlay(final TileEntityCasing casing) {
@@ -207,7 +148,7 @@
 
     private boolean isPlayerKindaClose(final TileEntityCasing casing) {
         final EntityPlayer player = Minecraft.getMinecraft().thePlayer;
-        return player.getDistanceSqToCenter(casing.getPos()) < 16 * 16;
+        return OneEightCompat.getDistanceSqToCenter(player, casing.xCoord, casing.yCoord, casing.zCoord) < 16 * 16;
     }
 
     private boolean isPlayerHoldingKey() {
