package li.cil.tis3d.client.render.tile;

import li.cil.tis3d.api.machine.Face;
import li.cil.tis3d.api.module.Module;
import li.cil.tis3d.common.TIS3D;
import li.cil.tis3d.common.tile.TileEntityCasing;
<<<<<<< HEAD
=======
import net.minecraft.client.renderer.GlStateManager;
import net.minecraft.client.renderer.OpenGlHelper;
import net.minecraft.client.renderer.RenderHelper;
>>>>>>> 27c47a68
import net.minecraft.client.renderer.tileentity.TileEntitySpecialRenderer;
import net.minecraft.tileentity.TileEntity;
import org.lwjgl.opengl.GL11;

import java.util.HashSet;
import java.util.Set;

/**
 * Tile entity renderer for casings, used to dynamically render stuff for
 * different modules (in particular to allow dynamic displayed content, but
 * also so as not to spam the model registry with potentially a gazillion
 * block states for static individual texturing).
 */
public final class TileEntitySpecialRendererCasing extends TileEntitySpecialRenderer {
    private final static Set<Class<?>> BLACKLIST = new HashSet<>();

    @Override
    public void renderTileEntityAt(final TileEntity tileEntity, final double x, final double y, final double z, final float partialTicks) {
        final TileEntityCasing casing = (TileEntityCasing) tileEntity;

        GL11.glPushMatrix();
        GL11.glTranslated(x + 0.5, y + 0.5, z + 0.5);

        // Render all modules, adjust GL state to allow easily rendering an
        // overlay in (0, 0, 0) to (1, 1, 0).
        for (final Face face : Face.VALUES) {
            final Module module = casing.getModule(face);
            if (module == null) {
                continue;
            }
            if (BLACKLIST.contains(module.getClass())) {
                continue;
            }

            GL11.glPushMatrix();

            switch (face) {
                case Y_NEG:
                    GL11.glRotatef(-90, 1, 0, 0);
                    break;
                case Y_POS:
                    GL11.glRotatef(90, 1, 0, 0);
                    break;
                case Z_NEG:
                    GL11.glRotatef(0, 0, 1, 0);
                    break;
                case Z_POS:
                    GL11.glRotatef(180, 0, 1, 0);
                    break;
                case X_NEG:
                    GL11.glRotatef(90, 0, 1, 0);
                    break;
                case X_POS:
                    GL11.glRotatef(-90, 0, 1, 0);
                    break;
            }

            GL11.glTranslatef(0.5f, 0.5f, -0.505f);
            GL11.glScalef(-1, -1, 1);

            final int brightness = getWorld().getCombinedLight(
                    casing.getPosition().offset(Face.toEnumFacing(face)), 0);
            OpenGlHelper.setLightmapTextureCoords(OpenGlHelper.lightmapTexUnit, brightness % 65536, brightness / 65536);

            RenderHelper.disableStandardItemLighting();

            try {
                module.render(casing.isEnabled(), partialTicks);
            } catch (final Exception e) {
                BLACKLIST.add(module.getClass());
                TIS3D.getLog().error("A module threw an exception while rendering, won't render again!", e);
            }

<<<<<<< HEAD
            GL11.glPopMatrix();
=======
            RenderHelper.enableStandardItemLighting();

            GlStateManager.popMatrix();
>>>>>>> 27c47a68
        }

        GL11.glPopMatrix();
    }
}<|MERGE_RESOLUTION|>--- conflicted
+++ resolved
@@ -4,14 +4,11 @@
 import li.cil.tis3d.api.module.Module;
 import li.cil.tis3d.common.TIS3D;
 import li.cil.tis3d.common.tile.TileEntityCasing;
-<<<<<<< HEAD
-=======
-import net.minecraft.client.renderer.GlStateManager;
 import net.minecraft.client.renderer.OpenGlHelper;
 import net.minecraft.client.renderer.RenderHelper;
->>>>>>> 27c47a68
 import net.minecraft.client.renderer.tileentity.TileEntitySpecialRenderer;
 import net.minecraft.tileentity.TileEntity;
+import net.minecraft.util.EnumFacing;
 import org.lwjgl.opengl.GL11;
 
 import java.util.HashSet;
@@ -70,8 +67,11 @@
             GL11.glTranslatef(0.5f, 0.5f, -0.505f);
             GL11.glScalef(-1, -1, 1);
 
-            final int brightness = getWorld().getCombinedLight(
-                    casing.getPosition().offset(Face.toEnumFacing(face)), 0);
+            final EnumFacing facing = Face.toEnumFacing(face);
+            final int neighborX = casing.getPositionX() + facing.getFrontOffsetX();
+            final int neighborY = casing.getPositionY() + facing.getFrontOffsetY();
+            final int neighborZ = casing.getPositionZ() + facing.getFrontOffsetZ();
+            final int brightness = casing.getWorldObj().getLightBrightnessForSkyBlocks(neighborX, neighborY, neighborZ, 0);
             OpenGlHelper.setLightmapTextureCoords(OpenGlHelper.lightmapTexUnit, brightness % 65536, brightness / 65536);
 
             RenderHelper.disableStandardItemLighting();
@@ -83,13 +83,9 @@
                 TIS3D.getLog().error("A module threw an exception while rendering, won't render again!", e);
             }
 
-<<<<<<< HEAD
-            GL11.glPopMatrix();
-=======
             RenderHelper.enableStandardItemLighting();
 
-            GlStateManager.popMatrix();
->>>>>>> 27c47a68
+            GL11.glPopMatrix();
         }
 
         GL11.glPopMatrix();
