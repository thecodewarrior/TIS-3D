package li.cil.tis3d.client.manual.segment;

import li.cil.tis3d.client.render.font.FontRendererNormal;
import net.minecraft.client.gui.FontRenderer;
import org.lwjgl.opengl.GL11;

import java.util.Optional;

public final class CodeSegment extends BasicTextSegment {
    private static final float FONT_SCALE = 0.5f;

    private final Segment parent;
    private final String text;

    public CodeSegment(final Segment parent, final String text) {
        this.parent = parent;
        this.text = text;
    }

    @Override
    public Segment parent() {
        return parent;
    }

    @Override
    protected String text() {
        return text;
    }

    @Override
    public Optional<InteractiveSegment> render(final int x, final int y, final int indent, final int maxWidth, final FontRenderer renderer, final int mouseX, final int mouseY) {
        int currentX = x + indent;
        int currentY = y;
        String chars = text();
        final int wrapIndent = computeWrapIndent(renderer);
        int numChars = maxChars(chars, maxWidth - indent, maxWidth - wrapIndent, renderer);
        while (chars.length() > 0) {
            final String part = chars.substring(0, numChars);
            GL11.glColor4f(0.25f, 0.3f, 0.5f, 1);
<<<<<<< HEAD
            GL11.glPushMatrix();
            GL11.glTranslatef(currentX, currentY, 0);
            GL11.glScalef(1.75f, 1.75f, 1.75f);
            FontRendererAPI.drawString(part.toUpperCase());
            GL11.glPopMatrix();
=======
            GlStateManager.pushMatrix();
            GlStateManager.translate(currentX, currentY, 0);
            GlStateManager.scale(FONT_SCALE, FONT_SCALE, FONT_SCALE);
            FontRendererNormal.INSTANCE.drawString(part.toUpperCase());
            GlStateManager.popMatrix();
>>>>>>> d4637e4b
            currentX = x + wrapIndent;
            currentY += lineHeight(renderer);
            chars = chars.substring(numChars);
            chars = chars.substring(indexOfFirstNonWhitespace(chars));
            numChars = maxChars(chars, maxWidth - wrapIndent, maxWidth - wrapIndent, renderer);
        }

        return Optional.empty();
    }

    @Override
    protected boolean ignoreLeadingWhitespace() {
        return false;
    }

    @Override
    protected int stringWidth(final String s, final FontRenderer renderer) {
<<<<<<< HEAD
        return (int) (1.75f * s.length() * (FontRendererAPI.getCharWidth() + 1));
=======
        return (int) (FONT_SCALE * s.length() * (FontRendererNormal.INSTANCE.getCharWidth() + 1));
>>>>>>> d4637e4b
    }

    @Override
    public String toString() {
        return String.format("`%s`", text());
    }
}<|MERGE_RESOLUTION|>--- conflicted
+++ resolved
@@ -37,19 +37,11 @@
         while (chars.length() > 0) {
             final String part = chars.substring(0, numChars);
             GL11.glColor4f(0.25f, 0.3f, 0.5f, 1);
-<<<<<<< HEAD
             GL11.glPushMatrix();
             GL11.glTranslatef(currentX, currentY, 0);
-            GL11.glScalef(1.75f, 1.75f, 1.75f);
-            FontRendererAPI.drawString(part.toUpperCase());
+            GL11.glScalef(FONT_SCALE, FONT_SCALE, FONT_SCALE);
+            FontRendererNormal.INSTANCE.drawString(part.toUpperCase());
             GL11.glPopMatrix();
-=======
-            GlStateManager.pushMatrix();
-            GlStateManager.translate(currentX, currentY, 0);
-            GlStateManager.scale(FONT_SCALE, FONT_SCALE, FONT_SCALE);
-            FontRendererNormal.INSTANCE.drawString(part.toUpperCase());
-            GlStateManager.popMatrix();
->>>>>>> d4637e4b
             currentX = x + wrapIndent;
             currentY += lineHeight(renderer);
             chars = chars.substring(numChars);
@@ -67,11 +59,7 @@
 
     @Override
     protected int stringWidth(final String s, final FontRenderer renderer) {
-<<<<<<< HEAD
-        return (int) (1.75f * s.length() * (FontRendererAPI.getCharWidth() + 1));
-=======
         return (int) (FONT_SCALE * s.length() * (FontRendererNormal.INSTANCE.getCharWidth() + 1));
->>>>>>> d4637e4b
     }
 
     @Override
