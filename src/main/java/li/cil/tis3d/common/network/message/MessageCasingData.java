--- conflicted
+++ resolved
@@ -2,27 +2,13 @@
 
 import io.netty.buffer.ByteBuf;
 import li.cil.tis3d.api.machine.Casing;
-<<<<<<< HEAD
-import li.cil.tis3d.common.TIS3D;
-import net.minecraft.nbt.NBTTagCompound;
-import net.minecraft.network.PacketBuffer;
-
-import java.io.IOException;
-=======
->>>>>>> a9ae1395
 
 public class MessageCasingData extends AbstractMessageWithLocation {
     private ByteBuf data;
 
-<<<<<<< HEAD
-    public MessageCasingData(final Casing casing, final NBTTagCompound nbt) {
+    public MessageCasingData(final Casing casing, final ByteBuf data) {
         super(casing.getCasingWorld(), casing.getPositionX(), casing.getPositionY(), casing.getPositionZ());
-        this.nbt = nbt;
-=======
-    public MessageCasingData(final Casing casing, final ByteBuf data) {
-        super(casing.getCasingWorld(), casing.getPosition());
         this.data = data;
->>>>>>> a9ae1395
     }
 
     public MessageCasingData() {
@@ -40,33 +26,15 @@
     public void fromBytes(final ByteBuf buf) {
         super.fromBytes(buf);
 
-<<<<<<< HEAD
-        final PacketBuffer buffer = new PacketBuffer(buf);
-        try {
-            nbt = buffer.readNBTTagCompoundFromBuffer();
-        } catch (final IOException | IllegalArgumentException e) {
-            TIS3D.getLog().warn("Invalid packet received.", e);
-        }
-=======
         final int count = buf.readInt();
         data = buf.readBytes(count);
->>>>>>> a9ae1395
     }
 
     @Override
     public void toBytes(final ByteBuf buf) {
-        try {
-            super.toBytes(buf);
+        super.toBytes(buf);
 
-<<<<<<< HEAD
-            final PacketBuffer buffer = new PacketBuffer(buf);
-            buffer.writeNBTTagCompoundToBuffer(nbt);
-        } catch (final IOException e) {
-            TIS3D.getLog().warn("Failed sending packet", e);
-        }
-=======
         buf.writeInt(data.readableBytes());
         buf.writeBytes(data);
->>>>>>> a9ae1395
     }
 }