--- conflicted
+++ resolved
@@ -22,27 +22,6 @@
         }
 
         final TileEntityCasing casing = (TileEntityCasing) tileEntity;
-<<<<<<< HEAD
-        final NBTTagCompound nbt = message.getNbt();
-
-        for (final Object key : nbt.func_150296_c()) {
-            final int i = Integer.parseInt((String) key);
-            final Module module = casing.getModule(Face.VALUES[i]);
-            if (module == null) {
-                continue;
-            }
-
-            final NBTTagList datums = (NBTTagList) nbt.getTag((String) key);
-            for (int j = datums.tagCount() - 1; j >= 0; j--) {
-                final NBTBase data = datums.removeTag(j);
-                if (data instanceof NBTTagByteArray) {
-                    final ByteBuf buf = Unpooled.wrappedBuffer(((NBTTagByteArray) data).func_150292_c());
-                    module.onData(buf);
-                } else if (data instanceof NBTTagCompound) {
-                    module.onData((NBTTagCompound) data);
-                } else {
-                    TIS3D.getLog().warn("Unexpected casing data type! (" + data.getId() + ")");
-=======
         final ByteBuf data = message.getData();
         while (data.readableBytes() > 0) {
             final Module module = casing.getModule(Face.VALUES[data.readByte()]);
@@ -62,7 +41,6 @@
                     } else {
                         module.onData(packet);
                     }
->>>>>>> a9ae1395
                 }
             }
         }
