package li.cil.tis3d.common.network.message;

import io.netty.buffer.ByteBuf;
import li.cil.tis3d.api.machine.Casing;
import li.cil.tis3d.common.TIS3D;
import net.minecraft.item.ItemStack;
import net.minecraft.nbt.NBTTagCompound;
import net.minecraft.network.PacketBuffer;

import javax.annotation.Nullable;
import java.io.IOException;

public class MessageCasingInventory extends AbstractMessageWithLocation {
    private int slot;
    private ItemStack stack;
    private NBTTagCompound moduleData;

<<<<<<< HEAD
    public MessageCasingInventory(final Casing casing, final int slot, @Nullable final ItemStack stack, final @Nullable NBTTagCompound moduleData) {
=======
    public MessageCasingInventory(final Casing casing, final int slot, final ItemStack stack, @Nullable final NBTTagCompound moduleData) {
>>>>>>> 9318864a
        super(casing.getCasingWorld(), casing.getPosition());
        this.slot = slot;
        this.stack = stack;
        this.moduleData = moduleData;
    }

    @SuppressWarnings("unused") // For deserialization.
    public MessageCasingInventory() {
    }

    // --------------------------------------------------------------------- //

    public int getSlot() {
        return slot;
    }

    public ItemStack getStack() {
        return stack;
    }

    public NBTTagCompound getModuleData() {
        return moduleData != null ? moduleData : new NBTTagCompound();
    }

    // --------------------------------------------------------------------- //

    @Override
    public void fromBytes(final ByteBuf buf) {
        super.fromBytes(buf);

        final PacketBuffer packet = new PacketBuffer(buf);

        slot = packet.readByte() & 0xFF;
        try {
            stack = packet.readItemStack();
        } catch (final IOException e) {
            TIS3D.getLog().warn("Failed parsing received ItemStack.", e);
            stack = null;
        }
        try {
            moduleData = packet.readCompoundTag();
        } catch (final IOException e) {
            TIS3D.getLog().warn("Failed parsing received NBTTagCompound.", e);
            moduleData = new NBTTagCompound();
        }
    }

    @Override
    public void toBytes(final ByteBuf buf) {
        super.toBytes(buf);

        final PacketBuffer packet = new PacketBuffer(buf);

        packet.writeByte(slot);
        packet.writeItemStack(stack);
        packet.writeCompoundTag(moduleData);
    }
}<|MERGE_RESOLUTION|>--- conflicted
+++ resolved
@@ -15,11 +15,7 @@
     private ItemStack stack;
     private NBTTagCompound moduleData;
 
-<<<<<<< HEAD
-    public MessageCasingInventory(final Casing casing, final int slot, @Nullable final ItemStack stack, final @Nullable NBTTagCompound moduleData) {
-=======
-    public MessageCasingInventory(final Casing casing, final int slot, final ItemStack stack, @Nullable final NBTTagCompound moduleData) {
->>>>>>> 9318864a
+    public MessageCasingInventory(final Casing casing, final int slot, @Nullable final ItemStack stack, @Nullable final NBTTagCompound moduleData) {
         super(casing.getCasingWorld(), casing.getPosition());
         this.slot = slot;
         this.stack = stack;
