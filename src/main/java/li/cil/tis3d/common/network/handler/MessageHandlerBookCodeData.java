package li.cil.tis3d.common.network.handler;

import li.cil.tis3d.common.init.Items;
import li.cil.tis3d.common.item.ItemBookCode;
import li.cil.tis3d.common.network.message.MessageBookCodeData;
import net.minecraft.entity.player.EntityPlayer;
import net.minecraft.item.ItemStack;
import net.minecraft.util.EnumHand;
import net.minecraftforge.fml.common.network.simpleimpl.MessageContext;

public final class MessageHandlerBookCodeData extends AbstractMessageHandler<MessageBookCodeData> {
    @Override
<<<<<<< HEAD
    protected void process(final MessageBookCodeData message, final MessageContext context) {
        final EntityPlayer player = context.getServerHandler().playerEntity;
=======
    protected void onMessageSynchronized(final MessageBookCodeData message, final MessageContext context) {
        final EntityPlayer player = context.getServerHandler().player;
>>>>>>> c75fe658
        if (player != null) {
            final ItemStack stack = player.getHeldItem(EnumHand.MAIN_HAND);
            if (Items.isBookCode(stack)) {
                final ItemBookCode.Data data = ItemBookCode.Data.loadFromNBT(message.getNbt());
                ItemBookCode.Data.saveToStack(stack, data);
            }
        }
    }
}<|MERGE_RESOLUTION|>--- conflicted
+++ resolved
@@ -10,13 +10,8 @@
 
 public final class MessageHandlerBookCodeData extends AbstractMessageHandler<MessageBookCodeData> {
     @Override
-<<<<<<< HEAD
-    protected void process(final MessageBookCodeData message, final MessageContext context) {
+    protected void onMessageSynchronized(final MessageBookCodeData message, final MessageContext context) {
         final EntityPlayer player = context.getServerHandler().playerEntity;
-=======
-    protected void onMessageSynchronized(final MessageBookCodeData message, final MessageContext context) {
-        final EntityPlayer player = context.getServerHandler().player;
->>>>>>> c75fe658
         if (player != null) {
             final ItemStack stack = player.getHeldItem(EnumHand.MAIN_HAND);
             if (Items.isBookCode(stack)) {
