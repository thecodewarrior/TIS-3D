package li.cil.tis3d.common.network.message;

import cpw.mods.fml.common.network.simpleimpl.IMessage;
import io.netty.buffer.ByteBuf;
import net.minecraft.world.World;

<<<<<<< HEAD
public abstract class AbstractMessageWithLocation implements IMessage {
    private int dimension;
    private int x, y, z;

    protected AbstractMessageWithLocation(final World world, final int x, final int y, final int z) {
        this.dimension = world.provider.dimensionId;
        this.x = x;
        this.y = y;
        this.z = z;
=======
public abstract class AbstractMessageWithLocation extends AbstractMessageWithDimension {
    private BlockPos position;

    protected AbstractMessageWithLocation(final World world, final BlockPos position) {
        super(world);
        this.position = position;
>>>>>>> 01de162b
    }

    protected AbstractMessageWithLocation() {
    }

    // --------------------------------------------------------------------- //

<<<<<<< HEAD
    public int getDimension() {
        return dimension;
    }

    public int getPositionX() {
        return x;
    }

    public int getPositionY() {
        return y;
    }

    public int getPositionZ() {
        return z;
=======
    public BlockPos getPosition() {
        return position;
>>>>>>> 01de162b
    }

    // --------------------------------------------------------------------- //
    // IMessage

    @Override
    public void fromBytes(final ByteBuf buf) {
<<<<<<< HEAD
        dimension = buf.readInt();
        x = buf.readInt();
        y = buf.readInt();
        z = buf.readInt();
=======
        super.fromBytes(buf);
        final PacketBuffer buffer = new PacketBuffer(buf);
        position = buffer.readBlockPos();
>>>>>>> 01de162b

    }

    @Override
    public void toBytes(final ByteBuf buf) {
<<<<<<< HEAD
        buf.writeInt(dimension);
        buf.writeInt(x);
        buf.writeInt(y);
        buf.writeInt(z);
=======
        super.toBytes(buf);
        final PacketBuffer buffer = new PacketBuffer(buf);
        buffer.writeBlockPos(position);
>>>>>>> 01de162b
    }
}<|MERGE_RESOLUTION|>--- conflicted
+++ resolved
@@ -1,38 +1,22 @@
 package li.cil.tis3d.common.network.message;
 
-import cpw.mods.fml.common.network.simpleimpl.IMessage;
 import io.netty.buffer.ByteBuf;
 import net.minecraft.world.World;
 
-<<<<<<< HEAD
-public abstract class AbstractMessageWithLocation implements IMessage {
-    private int dimension;
+public abstract class AbstractMessageWithLocation extends AbstractMessageWithDimension {
     private int x, y, z;
 
     protected AbstractMessageWithLocation(final World world, final int x, final int y, final int z) {
-        this.dimension = world.provider.dimensionId;
+        super(world);
         this.x = x;
         this.y = y;
         this.z = z;
-=======
-public abstract class AbstractMessageWithLocation extends AbstractMessageWithDimension {
-    private BlockPos position;
-
-    protected AbstractMessageWithLocation(final World world, final BlockPos position) {
-        super(world);
-        this.position = position;
->>>>>>> 01de162b
     }
 
     protected AbstractMessageWithLocation() {
     }
 
     // --------------------------------------------------------------------- //
-
-<<<<<<< HEAD
-    public int getDimension() {
-        return dimension;
-    }
 
     public int getPositionX() {
         return x;
@@ -44,10 +28,6 @@
 
     public int getPositionZ() {
         return z;
-=======
-    public BlockPos getPosition() {
-        return position;
->>>>>>> 01de162b
     }
 
     // --------------------------------------------------------------------- //
@@ -55,30 +35,18 @@
 
     @Override
     public void fromBytes(final ByteBuf buf) {
-<<<<<<< HEAD
-        dimension = buf.readInt();
+        super.fromBytes(buf);
         x = buf.readInt();
         y = buf.readInt();
         z = buf.readInt();
-=======
-        super.fromBytes(buf);
-        final PacketBuffer buffer = new PacketBuffer(buf);
-        position = buffer.readBlockPos();
->>>>>>> 01de162b
 
     }
 
     @Override
     public void toBytes(final ByteBuf buf) {
-<<<<<<< HEAD
-        buf.writeInt(dimension);
+        super.toBytes(buf);
         buf.writeInt(x);
         buf.writeInt(y);
         buf.writeInt(z);
-=======
-        super.toBytes(buf);
-        final PacketBuffer buffer = new PacketBuffer(buf);
-        buffer.writeBlockPos(position);
->>>>>>> 01de162b
     }
 }