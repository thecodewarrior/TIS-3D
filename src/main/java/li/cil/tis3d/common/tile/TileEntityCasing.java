--- conflicted
+++ resolved
@@ -76,18 +76,7 @@
     }
 
     public boolean isEnabled() {
-<<<<<<< HEAD
-        if (getWorldObj() == null) {
-            return false;
-        }
-        if (getWorldObj().isRemote) {
-            return isEnabledClient;
-        } else {
-            return getController() != null && getController().getState() == TileEntityController.ControllerState.RUNNING;
-        }
-=======
         return isEnabled;
->>>>>>> 06002eae
     }
 
     @SideOnly(Side.CLIENT)
@@ -253,19 +242,14 @@
     public void onDataPacket(final NetworkManager manager, final S35PacketUpdateTileEntity packet) {
         final NBTTagCompound nbt = packet.func_148857_g();
         load(nbt);
-        getCasingWorld().markBlockForUpdate(getPos());
+        getCasingWorld().markBlockForUpdate(getPositionX(), getPositionY(), getPositionZ());
     }
 
     @Override
     public Packet getDescriptionPacket() {
         final NBTTagCompound nbt = new NBTTagCompound();
         save(nbt);
-<<<<<<< HEAD
-        nbt.setBoolean(TAG_ENABLED, isEnabled());
         return new S35PacketUpdateTileEntity(xCoord, yCoord, zCoord, -1, nbt);
-=======
-        return new S35PacketUpdateTileEntity(pos, -1, nbt);
->>>>>>> 06002eae
     }
 
     // --------------------------------------------------------------------- //
@@ -349,15 +333,9 @@
         return null;
     }
 
-<<<<<<< HEAD
-    private void sendState(final boolean state) {
-        final MessageCasingState message = new MessageCasingState(this, state);
-        Network.INSTANCE.getWrapper().sendToDimension(message, getWorldObj().provider.dimensionId);
-=======
     private void sendState() {
         final MessageCasingState message = new MessageCasingState(this, isEnabled);
-        Network.INSTANCE.getWrapper().sendToDimension(message, getWorld().provider.getDimensionId());
->>>>>>> 06002eae
+        Network.INSTANCE.getWrapper().sendToDimension(message, getWorldObj().provider.dimensionId);
     }
 
     private void dispose() {
