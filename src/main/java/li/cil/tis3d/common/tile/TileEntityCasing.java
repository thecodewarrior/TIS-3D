--- conflicted
+++ resolved
@@ -24,12 +24,7 @@
 import net.minecraft.network.play.server.S35PacketUpdateTileEntity;
 import net.minecraft.tileentity.TileEntity;
 import net.minecraft.util.EnumFacing;
-<<<<<<< HEAD
-=======
 import net.minecraft.util.MovingObjectPosition;
-import net.minecraftforge.fml.relauncher.Side;
-import net.minecraftforge.fml.relauncher.SideOnly;
->>>>>>> 2a66cb64
 
 import java.util.ArrayDeque;
 import java.util.HashSet;
@@ -196,7 +191,7 @@
 
     @Override
     public void onInfraredPacket(final InfraredPacket packet, final MovingObjectPosition hit) {
-        final Module module = getModule(Face.fromEnumFacing(hit.sideHit));
+        final Module module = getModule(Face.fromEnumFacing(EnumFacing.getFront(hit.sideHit)));
         if (module instanceof InfraredReceiver) {
             ((InfraredReceiver) module).onInfraredPacket(packet, hit);
         }
@@ -249,13 +244,8 @@
     public Packet getDescriptionPacket() {
         final NBTTagCompound nbt = new NBTTagCompound();
         save(nbt);
-<<<<<<< HEAD
-        nbt.setBoolean("enabled", isEnabled());
+        nbt.setBoolean(TAG_ENABLED, isEnabled());
         return new S35PacketUpdateTileEntity(xCoord, yCoord, zCoord, -1, nbt);
-=======
-        nbt.setBoolean(TAG_ENABLED, isEnabled());
-        return new S35PacketUpdateTileEntity(pos, -1, nbt);
->>>>>>> 2a66cb64
     }
 
     // --------------------------------------------------------------------- //
