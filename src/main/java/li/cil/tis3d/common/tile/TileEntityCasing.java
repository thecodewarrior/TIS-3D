--- conflicted
+++ resolved
@@ -207,14 +207,6 @@
     }
 
     // --------------------------------------------------------------------- //
-    // CharsetWiresConnectable, CharsetWiresRedstone, CharsetWiresBundledRedstone
-
-    @Override
-    public TileEntityCasing getTileEntity() {
-        return this;
-    }
-
-    // --------------------------------------------------------------------- //
     // IInventory
 
     @Override
@@ -255,19 +247,10 @@
     // TileEntity
 
     @Override
-<<<<<<< HEAD
     public boolean canUpdate() {
         return false;
     }
-
-    public void markDirty() {
-        super.markDirty();
-        redstoneDirty = true;
-    }
-
-    @Override
-=======
->>>>>>> e1e79f7e
+    @Override
     public void invalidate() {
         super.invalidate();
         if (!getCasingWorld().isRemote) {
