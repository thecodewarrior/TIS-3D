package li.cil.tis3d.common.tile;

import cpw.mods.fml.common.network.NetworkRegistry;
import li.cil.tis3d.api.machine.HaltAndCatchFireException;
import li.cil.tis3d.common.Settings;
import li.cil.tis3d.common.network.Network;
import li.cil.tis3d.common.network.message.MessageHaltAndCatchFire;
import net.minecraft.nbt.NBTTagCompound;
import net.minecraft.tileentity.TileEntity;
import net.minecraft.util.ChunkCoordinates;
import net.minecraft.util.EnumFacing;
import net.minecraft.world.World;

import java.util.ArrayDeque;
import java.util.ArrayList;
import java.util.Comparator;
import java.util.HashSet;
import java.util.List;
import java.util.Queue;
import java.util.Set;

/**
 * The controller tile entity.
 * <p>
 * Scans for multi-block structures if scheduled by either the controller
 * itself or by a connected casing. Manages a list of casings and updates
 * the modules in the casing (this is the only ticking part of a multi-block).
 * <p>
 * Controllers have no real state. They are active when powered by a redstone
 * signal, and can be reset by right-clicking them.
 */
<<<<<<< HEAD
public final class TileEntityController extends TileEntity {
=======
public final class TileEntityController extends TileEntityComputer implements ITickable {
>>>>>>> f12bf19c
    // --------------------------------------------------------------------- //
    // Computed data

    /**
     * Time in ticks to wait before restarting execution after an HCF event.
     */
    private static final int COOLDOWN_HCF = 60;

    /**
     * Possible states of a controller.
     */
    public enum ControllerState {
        /**
         * A scan has been scheduled and will be performed in the next tick.
         */
        SCANNING,

        /**
         * In the last scan another controller was found; only one is allowed per multi-block.
         */
        MULTIPLE_CONTROLLERS,

        /**
         * In the last scan more than {@link Settings#maxCasingsPerController} casings were found.
         */
        TOO_COMPLEX,

        /**
         * In the last scan the border of the loaded area was hit; incomplete multi-blocks to nothing.
         */
        INCOMPLETE,

        /**
         * The controller is in operational state and can update connected casings each tick.
         */
        READY,

        /**
         * The controller is in operational state and powered, updating connected casings each tick.
         */
        RUNNING
    }

    /**
     * The list of casings managed by this controller.
     */
    private final List<TileEntityCasing> casings = new ArrayList<>(Settings.maxCasingsPerController);

    /**
     * The current state of the controller.
     */
    private ControllerState state = ControllerState.SCANNING;

    // NBT tag names.
    private static final String TAG_HCF_COOLDOWN = "hcfCooldown";

    // --------------------------------------------------------------------- //
    // Persisted data

    /**
     * Time to keep waiting before resuming execution after an HCF event.
     */
    private int hcfCooldown = 0;

    // --------------------------------------------------------------------- //

    /**
     * Get the current state of the controller.
     *
     * @return the current state of the controller.
     */
    public ControllerState getState() {
        return state;
    }

    /**
     * Schedule a rescan for connected casings.
     * <p>
     * If we're currently scanning this does nothing.
     */
    public void scheduleScan() {
        state = ControllerState.SCANNING;
    }

    /**
     * Reset the controller, pause for a moment and catch fire.
     */
    public void haltAndCatchFire() {
        if (!getWorldObj().isRemote) {
            state = ControllerState.READY;
            casings.forEach(TileEntityCasing::onDisabled);
            final MessageHaltAndCatchFire message = new MessageHaltAndCatchFire(getWorldObj(), xCoord, yCoord, zCoord);
            final NetworkRegistry.TargetPoint target = Network.getTargetPoint(getWorldObj(), xCoord, yCoord, zCoord, Network.RANGE_MEDIUM);
            Network.INSTANCE.getWrapper().sendToAllAround(message, target);
        }
        hcfCooldown = COOLDOWN_HCF;
    }

    // --------------------------------------------------------------------- //
    // TileEntity

    @Override
    public void invalidate() {
        super.invalidate();

        if (getWorldObj().isRemote) {
            return;
        }

        // If we were in an active state, deactivate all modules in connected cases.
        // Safe to always call this because the casings track their own enabled
        // state and just won't do anything if they're already disabled.
        casings.forEach(TileEntityCasing::onDisabled);
        for (final TileEntityCasing casing : casings) {
            casing.setController(null);
        }
        casings.clear();

        // Tell our neighbors about our untimely death.
        for (final EnumFacing facing : EnumFacing.values()) {
            final int neighborX = xCoord + facing.getFrontOffsetX();
            final int neighborY = yCoord + facing.getFrontOffsetY();
            final int neighborZ = zCoord + facing.getFrontOffsetZ();
            if (getWorldObj().blockExists(neighborX, neighborY, neighborZ)) {
                final TileEntity tileEntity = getWorldObj().getTileEntity(neighborX, neighborY, neighborZ);
                if (tileEntity instanceof TileEntityController) {
                    final TileEntityController controller = (TileEntityController) tileEntity;
                    controller.scheduleScan();
                } else if (tileEntity instanceof TileEntityCasing) {
                    final TileEntityCasing casing = (TileEntityCasing) tileEntity;
                    casing.scheduleScan();
                }
            }
        }
    }

    @Override
    public void onChunkUnload() {
        super.onChunkUnload();

        // Just unset from our casings, do *not* disable them to keep their state.
        for (final TileEntityCasing casing : casings) {
            casing.setController(null);
        }
    }

    @Override
    public void readFromNBT(final NBTTagCompound nbt) {
        super.readFromNBT(nbt);

        hcfCooldown = nbt.getInteger(TAG_HCF_COOLDOWN);
    }

    @Override
    public void writeToNBT(final NBTTagCompound nbt) {
        super.writeToNBT(nbt);

        nbt.setInteger(TAG_HCF_COOLDOWN, hcfCooldown);
    }

    @Override
    public void updateEntity() {
        // Only update multi-block and casings on the server.
        if (getWorldObj().isRemote) {
            if (hcfCooldown > 0) {
                --hcfCooldown;

                // Spawn some fire particles! No actual fire, that'd be... problematic.
                final World world = getWorldObj();
                for (final EnumFacing facing : EnumFacing.values()) {
                    final int neighborX = xCoord + facing.getFrontOffsetX();
                    final int neighborY = yCoord + facing.getFrontOffsetY();
                    final int neighborZ = zCoord + facing.getFrontOffsetZ();
                    if (world.getBlock(neighborX, neighborY, neighborZ).isOpaqueCube()) {
                        continue;
                    }
                    if (world.rand.nextFloat() > 0.25f) {
                        continue;
                    }
                    final float ox = neighborX + world.rand.nextFloat();
                    final float oy = neighborY + world.rand.nextFloat();
                    final float oz = neighborZ + world.rand.nextFloat();
                    world.spawnParticle("flame", ox, oy, oz, 0, 0, 0);
                }
            }

            return;
        }

        // Enforce cooldown after HCF event.
        if (hcfCooldown > 0) {
            --hcfCooldown;
            return;
        }

        // Check if we need to rescan our multi-block structure.
        if (state == ControllerState.SCANNING) {
            scan();
        }

        // Stop if we're in an invalid state.
        if (state != ControllerState.READY && state != ControllerState.RUNNING) {
            return;
        }

        // Get accumulated redstone power coming in.
        final int power = computePower();

        // If we're in an error state we do nothing.
        if (state == ControllerState.READY) {
            // Are we powered?
            if (power < 1) {
                // Nope, nothing to do then.
                return;
            } else {
                // Yes, switch to running state and enable modules.
                state = ControllerState.RUNNING;
                casings.forEach(TileEntityCasing::onEnabled);
            }
        }

        if (state == ControllerState.RUNNING) {
            // Are we powered?
            if (!getWorldObj().isBlockIndirectlyGettingPowered(xCoord, yCoord, zCoord)) {
                // Nope, fall back to ready state, disable modules.
                state = ControllerState.READY;
                casings.forEach(TileEntityCasing::onDisabled);
            } else if (power > 1) {
                // Operating, step all casings redstone input info once.
                casings.forEach(TileEntityCasing::stepRedstone);

                try {
                    // 0 = off, we never have this or we'd be in the READY state.
                    // 1 = paused, i.e. we don't lose state, but don't step.
                    // [2-14] = step every 15-n-th step.
                    // 15 = step every tick.
                    // [16-75] = step n/15 times a tick.
                    // 75 = step 5 times a tick.
                    if (power < 15) {
                        // Stepping slower than 100%.
                        final int delay = 15 - power;
<<<<<<< HEAD
                        if (getWorldObj().getTotalWorldTime() % delay == 0) {
                            stepCasings();
=======
                        if (getWorld().getTotalWorldTime() % delay == 0) {
                            step();
>>>>>>> f12bf19c
                        }
                    } else {
                        // Stepping faster than 100%.
                        final int steps = power / 15;
                        for (int step = 0; step < steps; step++) {
                            step();
                        }
                    }
                } catch (final HaltAndCatchFireException e) {
                    haltAndCatchFire();
                }
            }
        }
    }

    // --------------------------------------------------------------------- //

    /**
     * Checks all six neighbors of the specified tile entity and adds them to the
     * queue if they're a controller or casing and haven't been checked yet (or
     * added to the queue yet).
     * <p>
     * This returns a boolean value indicating whether a world border has been
     * hit. In this case we abort the search and wait, to avoid potentially
     * partially loaded multi-blocks.
     * <p>
     * Note that this is also used in {@link TileEntityCasing} for the reverse
     * search when trying to notify a controller.
     * <p>
     * <em>Important</em>: we have to pass along a valid world object here
     * instead of relying on the passed tile entity's world, since we may
     * have caused tile entity creation in rare cases (e.g. broken saves
     * where tile entities were not restored during load), which will not have
     * their world set if this is called from the update loop (where newly
     * created tile entities are added to a separate list, and will be added
     * to their chunk and thus get their world set later on).
     *
     * @param world      the world we're scanning for tile entities in.
     * @param tileEntity the tile entity to get the neighbors for.
     * @param processed  the list of processed tile entities.
     * @param queue      the list of pending tile entities.
     * @return <tt>true</tt> if all neighbors could be checked, <tt>false</tt> otherwise.
     */
    static boolean addNeighbors(final World world, final TileEntity tileEntity, final Set<TileEntity> processed, final Queue<TileEntity> queue) {
        for (final EnumFacing facing : EnumFacing.values()) {
            final int neighborX = tileEntity.xCoord + facing.getFrontOffsetX();
            final int neighborY = tileEntity.yCoord + facing.getFrontOffsetY();
            final int neighborZ = tileEntity.zCoord + facing.getFrontOffsetZ();
            if (!world.blockExists(neighborX, neighborY, neighborZ)) {
                return false;
            }

            final TileEntity neighborTileEntity = world.getTileEntity(neighborX, neighborY, neighborZ);
            if (neighborTileEntity == null) {
                continue;
            }
            if (!processed.add(neighborTileEntity)) {
                continue;
            }
            if (neighborTileEntity instanceof TileEntityController || neighborTileEntity instanceof TileEntityCasing) {
                queue.add(neighborTileEntity);
            }
        }
        return true;
    }

    /**
     * Do a scan for connected casings starting from this controller.
     * <p>
     * Sets the state based on error or success and collects all found casings into
     * the {@link #casings} field on success.
     */
    private void scan() {
        // List of processed tile entities to avoid loops.
        final Set<TileEntity> processed = new HashSet<>();
        // List of pending tile entities that still need to be scanned.
        final Queue<TileEntity> queue = new ArrayDeque<>();
        // List of new found casings.
        final List<TileEntityCasing> newCasings = new ArrayList<>(Settings.maxCasingsPerController);

        // Start at our location, keep going until there's nothing left to do.
        processed.add(this);
        queue.add(this);
        while (!queue.isEmpty()) {
            final TileEntity tileEntity = queue.remove();

            // Check what we have. We only add controllers and casings to this list,
            // so we can skip the type check in the else branch.
            if (tileEntity instanceof TileEntityController) {
                if (tileEntity == this) {
                    // Special case: first iteration, add the neighbors.
                    if (!addNeighbors(getWorldObj(), tileEntity, processed, queue)) {
                        clear(ControllerState.INCOMPLETE);
                        return;
                    }
                } else {
                    // We require there to be exactly one controller per multi-block.
                    clear(ControllerState.MULTIPLE_CONTROLLERS);
                    return;
                }
            } else /* if (tileEntity instanceof TileEntityCasing) */ {
                // We only allow a certain number of casings per multi-block.
                if (newCasings.size() + 1 > Settings.maxCasingsPerController) {
                    clear(ControllerState.TOO_COMPLEX);
                    return;
                }

                // Register as the controller with the casing and add neighbors.
                final TileEntityCasing casing = (TileEntityCasing) tileEntity;
                newCasings.add(casing);
                addNeighbors(getWorldObj(), casing, processed, queue);
            }
        }

        // Special handling in case we triggered tile entity creation while
        // scanning (see comment on addNeighbors), re-scan next tick when
        // they all have their world object set... but only exit after having
        // touched all of them, to make sure they've been created.
        if (newCasings.stream().anyMatch(c -> c.getWorldObj() == null)) {
            return;
        }

        // Handle splits by first getting the set of casings we originally had
        // control over but no longer, setting their controller to null and
        // telling them to reschedule, just in case (onDisable *should* be fine
        // but better safe than sorry).
        casings.removeAll(newCasings);
        casings.forEach(c -> c.setController(null));
        casings.forEach(TileEntityCasing::scheduleScan);

        // Replace old list of casings with the new found ones, now that we're
        // sure we don't have to disable our old ones.
        casings.clear();
        casings.addAll(newCasings);
        casings.forEach(c -> c.setController(this));

        // Ensure our parts know their neighbors.
        casings.forEach(TileEntityCasing::checkNeighbors);
        checkNeighbors();

        // Sort casings for deterministic order of execution (important when modules
        // write / read from multiple ports but only want to make the data available
        // to the first [e.g. execution module's ANY target]).
        casings.sort(Comparator.comparing((final TileEntityCasing t) -> new ChunkCoordinates(t.xCoord, t.yCoord, t.zCoord)));

        // All done. Make sure this comes after the checkNeighbors or we get CMEs!
        state = ControllerState.READY;
    }

    /**
     * Compute the <em>accumulative</em> redstone power applied to the controller.
     *
     * @return the accumulative redstone signal.
     */
    private int computePower() {
        int acc = 0;
        for (final EnumFacing facing : EnumFacing.values()) {
            final int inputX = xCoord + facing.getFrontOffsetX();
            final int inputY = yCoord + facing.getFrontOffsetY();
            final int inputZ = zCoord + facing.getFrontOffsetZ();
            acc += Math.max(0, Math.min(15, getWorldObj().getIndirectPowerLevelTo(inputX, inputY, inputZ, facing.ordinal())));
        }
        return acc;
    }

    /**
     * Advance all computer parts by one step.
     */
    private void step() {
        casings.forEach(TileEntityCasing::stepModules);
        casings.forEach(TileEntityCasing::stepPipes);
        casings.forEach(TileEntityCasing::stepForwarders);

        stepPipes();
        stepForwarders();
    }

    /**
     * Clear the list of controlled casings (and clear their controller), then
     * enter the specified state.
     *
     * @param toState the state to enter after clearing.
     */
    private void clear(final ControllerState toState) {
        // Whatever we're clearing to, remove self from all casings first. If
        // we're clearing for a schedule that's fine because we'll find them
        // again (or won't, in which case we're unloading/partially unloaded
        // anyway), if we're disabling because of an error, that's also what
        // we want (because it could be the 'two controllers' error, in which
        // case we don't want to reference one of the controllers since that
        // could lead to confusion.
        for (final TileEntityCasing casing : casings) {
            casing.setController(null);
        }

        // Disable modules if we're in an errored state. If we're in an
        // incomplete state or rescanning, leave the state as is to avoid
        // unnecessarily resetting the computer.
        if (toState != ControllerState.INCOMPLETE) {
            casings.forEach(TileEntityCasing::onDisabled);
        }
        casings.clear();

        state = toState;
    }
}<|MERGE_RESOLUTION|>--- conflicted
+++ resolved
@@ -29,11 +29,7 @@
  * Controllers have no real state. They are active when powered by a redstone
  * signal, and can be reset by right-clicking them.
  */
-<<<<<<< HEAD
-public final class TileEntityController extends TileEntity {
-=======
-public final class TileEntityController extends TileEntityComputer implements ITickable {
->>>>>>> f12bf19c
+public final class TileEntityController extends TileEntityComputer {
     // --------------------------------------------------------------------- //
     // Computed data
 
@@ -275,13 +271,8 @@
                     if (power < 15) {
                         // Stepping slower than 100%.
                         final int delay = 15 - power;
-<<<<<<< HEAD
                         if (getWorldObj().getTotalWorldTime() % delay == 0) {
-                            stepCasings();
-=======
-                        if (getWorld().getTotalWorldTime() % delay == 0) {
                             step();
->>>>>>> f12bf19c
                         }
                     } else {
                         // Stepping faster than 100%.
