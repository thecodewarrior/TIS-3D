package li.cil.tis3d.common.tile;

import cpw.mods.fml.common.network.NetworkRegistry;
import li.cil.tis3d.api.machine.HaltAndCatchFireException;
import li.cil.tis3d.common.Settings;
import li.cil.tis3d.common.network.Network;
import li.cil.tis3d.common.network.message.MessageHaltAndCatchFire;
import net.minecraft.nbt.NBTTagCompound;
import net.minecraft.tileentity.TileEntity;
import net.minecraft.util.ChunkCoordinates;
import net.minecraft.util.EnumFacing;
import net.minecraft.world.World;

import java.util.ArrayDeque;
import java.util.ArrayList;
import java.util.Comparator;
import java.util.HashSet;
import java.util.List;
import java.util.Queue;
import java.util.Set;

/**
 * The controller tile entity.
 * <p>
 * Scans for multi-block structures if scheduled by either the controller
 * itself or by a connected casing. Manages a list of casings and updates
 * the modules in the casing (this is the only ticking part of a multi-block).
 * <p>
 * Controllers have no real state. They are active when powered by a redstone
 * signal, and can be reset by right-clicking them.
 */
public final class TileEntityController extends TileEntity {
    // --------------------------------------------------------------------- //
    // Computed data

    /**
     * Time in ticks to wait before restarting execution after an HCF event.
     */
    private static final int COOLDOWN_HCF = 60;

    /**
     * Possible states of a controller.
     */
    public enum ControllerState {
        /**
         * A scan has been scheduled and will be performed in the next tick.
         */
        SCANNING,

        /**
         * In the last scan another controller was found; only one is allowed per multi-block.
         */
        MULTIPLE_CONTROLLERS,

        /**
         * In the last scan more than {@link Settings#maxCasingsPerController} casings were found.
         */
        TOO_COMPLEX,

        /**
         * In the last scan the border of the loaded area was hit; incomplete multi-blocks to nothing.
         */
        INCOMPLETE,

        /**
         * The controller is in operational state and can update connected casings each tick.
         */
        READY,

        /**
         * The controller is in operational state and powered, updating connected casings each tick.
         */
        RUNNING
    }

    /**
     * The list of casings managed by this controller.
     */
    private final List<TileEntityCasing> casings = new ArrayList<>(Settings.maxCasingsPerController);

    /**
     * The current state of the controller.
     */
    private ControllerState state = ControllerState.SCANNING;

    // NBT tag names.
    private static final String TAG_HCF_COOLDOWN = "hcfCooldown";

    // --------------------------------------------------------------------- //
    // Persisted data

    /**
     * Time to keep waiting before resuming execution after an HCF event.
     */
    private int hcfCooldown = 0;

    // --------------------------------------------------------------------- //

    /**
     * Get the current state of the controller.
     *
     * @return the current state of the controller.
     */
    public ControllerState getState() {
        return state;
    }

    /**
     * Schedule a rescan for connected casings.
     * <p>
     * If we're currently scanning this does nothing.
     */
    public void scheduleScan() {
        state = ControllerState.SCANNING;
    }

    /**
     * Reset the controller, pause for a moment and catch fire.
     */
    public void haltAndCatchFire() {
        if (!getWorldObj().isRemote) {
            state = ControllerState.READY;
            casings.forEach(TileEntityCasing::onDisabled);
            final MessageHaltAndCatchFire message = new MessageHaltAndCatchFire(getWorldObj(), xCoord, yCoord, zCoord);
            final NetworkRegistry.TargetPoint target = Network.getTargetPoint(getWorldObj(), xCoord, yCoord, zCoord, Network.RANGE_MEDIUM);
            Network.INSTANCE.getWrapper().sendToAllAround(message, target);
        }
        hcfCooldown = COOLDOWN_HCF;
    }

    // --------------------------------------------------------------------- //
    // TileEntity

    @Override
    public void invalidate() {
        super.invalidate();

        if (getWorldObj().isRemote) {
            return;
        }

        // If we were in an active state, deactivate all modules in connected cases.
        // Safe to always call this because the casings track their own enabled
        // state and just won't do anything if they're already disabled.
        casings.forEach(TileEntityCasing::onDisabled);
        for (final TileEntityCasing casing : casings) {
            casing.setController(null);
        }
        casings.clear();

        // Tell our neighbors about our untimely death.
        for (final EnumFacing facing : EnumFacing.values()) {
            final int neighborX = xCoord + facing.getFrontOffsetX();
            final int neighborY = yCoord + facing.getFrontOffsetY();
            final int neighborZ = zCoord + facing.getFrontOffsetZ();
            if (getWorldObj().blockExists(neighborX, neighborY, neighborZ)) {
                final TileEntity tileEntity = getWorldObj().getTileEntity(neighborX, neighborY, neighborZ);
                if (tileEntity instanceof TileEntityController) {
                    final TileEntityController controller = (TileEntityController) tileEntity;
                    controller.scheduleScan();
                } else if (tileEntity instanceof TileEntityCasing) {
                    final TileEntityCasing casing = (TileEntityCasing) tileEntity;
                    casing.scheduleScan();
                }
            }
        }
    }

    @Override
    public void onChunkUnload() {
        super.onChunkUnload();

        // Just unset from our casings, do *not* disable them to keep their state.
        for (final TileEntityCasing casing : casings) {
            casing.setController(null);
        }
    }

    @Override
    public void readFromNBT(final NBTTagCompound nbt) {
        super.readFromNBT(nbt);

        hcfCooldown = nbt.getInteger(TAG_HCF_COOLDOWN);
    }

    @Override
    public void writeToNBT(final NBTTagCompound nbt) {
        super.writeToNBT(nbt);

        nbt.setInteger(TAG_HCF_COOLDOWN, hcfCooldown);
    }

    @Override
    public void updateEntity() {
        // Only update multi-block and casings on the server.
        if (getWorldObj().isRemote) {
            if (hcfCooldown > 0) {
                --hcfCooldown;

                // Spawn some fire particles! No actual fire, that'd be... problematic.
                final World world = getWorldObj();
                for (final EnumFacing facing : EnumFacing.values()) {
                    final int neighborX = xCoord + facing.getFrontOffsetX();
                    final int neighborY = yCoord + facing.getFrontOffsetY();
                    final int neighborZ = zCoord + facing.getFrontOffsetZ();
                    if (world.getBlock(neighborX, neighborY, neighborZ).isOpaqueCube()) {
                        continue;
                    }
                    if (world.rand.nextFloat() > 0.25f) {
                        continue;
                    }
                    final float ox = neighborX + world.rand.nextFloat();
                    final float oy = neighborY + world.rand.nextFloat();
                    final float oz = neighborZ + world.rand.nextFloat();
                    world.spawnParticle("flame", ox, oy, oz, 0, 0, 0);
                }
            }

            return;
        }

        // Enforce cooldown after HCF event.
        if (hcfCooldown > 0) {
            --hcfCooldown;
            return;
        }

        // Check if we need to rescan our multi-block structure.
        if (state == ControllerState.SCANNING) {
            scan();
        }

        // Stop if we're in an invalid state.
        if (state != ControllerState.READY && state != ControllerState.RUNNING) {
            return;
        }

        // Get accumulated redstone power coming in.
        final int power = computePower();

        // If we're in an error state we do nothing.
        if (state == ControllerState.READY) {
            // Are we powered?
            if (power < 1) {
                // Nope, nothing to do then.
                return;
            } else {
                // Yes, switch to running state and enable modules.
                state = ControllerState.RUNNING;
                casings.forEach(TileEntityCasing::onEnabled);
            }
        }

        if (state == ControllerState.RUNNING) {
            // Are we powered?
            if (!getWorldObj().isBlockIndirectlyGettingPowered(xCoord, yCoord, zCoord)) {
                // Nope, fall back to ready state, disable modules.
                state = ControllerState.READY;
                casings.forEach(TileEntityCasing::onDisabled);
            } else if (power > 1) {
                // Operating, step all casings redstone input info once.
                casings.forEach(TileEntityCasing::stepRedstone);

                try {
                    // 0 = off, we never have this or we'd be in the READY state.
                    // 1 = paused, i.e. we don't lose state, but don't step.
                    // [2-14] = step every 15-n-th step.
                    // 15 = step every tick.
                    // [16-75] = step n/15 times a tick.
                    // 75 = step 5 times a tick.
                    if (power < 15) {
                        // Stepping slower than 100%.
                        final int delay = 15 - power;
                        if (getWorldObj().getTotalWorldTime() % delay == 0) {
                            stepCasings();
                        }
                    } else {
                        // Stepping faster than 100%.
                        final int steps = power / 15;
                        for (int step = 0; step < steps; step++) {
                            stepCasings();
                        }
                    }
                } catch (final HaltAndCatchFireException e) {
                    haltAndCatchFire();
                }
            }
        }
    }

    // --------------------------------------------------------------------- //

    /**
     * Checks all six neighbors of the specified tile entity and adds them to the
     * queue if they're a controller or casing and haven't been checked yet (or
     * added to the queue yet).
     * <p>
     * This returns a boolean value indicating whether a world border has been
     * hit. In this case we abort the search and wait, to avoid potentially
     * partially loaded multi-blocks.
     * <p>
     * Note that this is also used in {@link TileEntityCasing} for the reverse
     * search when trying to notify a controller.
     * <p>
     * <em>Important</em>: we have to pass along a valid world object here
     * instead of relying on the passed tile entity's world, since we may
     * have caused tile entity creation in rare cases (e.g. broken saves
     * where tile entities were not restored during load), which will not have
     * their world set if this is called from the update loop (where newly
     * created tile entities are added to a separate list, and will be added
     * to their chunk and thus get their world set later on).
     *
     * @param world      the world we're scanning for tile entities in.
     * @param tileEntity the tile entity to get the neighbors for.
     * @param processed  the list of processed tile entities.
     * @param queue      the list of pending tile entities.
     * @return <tt>true</tt> if all neighbors could be checked, <tt>false</tt> otherwise.
     */
<<<<<<< HEAD
    static boolean addNeighbors(final TileEntity tileEntity, final Set<TileEntity> processed, final Queue<TileEntity> queue) {
        for (final EnumFacing facing : EnumFacing.values()) {
            final int neighborX = tileEntity.xCoord + facing.getFrontOffsetX();
            final int neighborY = tileEntity.yCoord + facing.getFrontOffsetY();
            final int neighborZ = tileEntity.zCoord + facing.getFrontOffsetZ();
            if (!tileEntity.getWorldObj().blockExists(neighborX, neighborY, neighborZ)) {
                return false;
            }

            final TileEntity neighborTileEntity = tileEntity.getWorldObj().getTileEntity(neighborX, neighborY, neighborZ);
=======
    static boolean addNeighbors(final World world, final TileEntity tileEntity, final Set<TileEntity> processed, final Queue<TileEntity> queue) {
        for (final EnumFacing facing : EnumFacing.VALUES) {
            final BlockPos neighborPos = tileEntity.getPos().offset(facing);
            if (!world.isBlockLoaded(neighborPos)) {
                return false;
            }

            final TileEntity neighborTileEntity = world.getTileEntity(neighborPos);
>>>>>>> 7673002d
            if (neighborTileEntity == null) {
                continue;
            }
            if (!processed.add(neighborTileEntity)) {
                continue;
            }
            if (neighborTileEntity instanceof TileEntityController || neighborTileEntity instanceof TileEntityCasing) {
                queue.add(neighborTileEntity);
            }
        }
        return true;
    }

    /**
     * Do a scan for connected casings starting from this controller.
     * <p>
     * Sets the state based on error or success and collects all found casings into
     * the {@link #casings} field on success.
     */
    private void scan() {
        // List of processed tile entities to avoid loops.
        final Set<TileEntity> processed = new HashSet<>();
        // List of pending tile entities that still need to be scanned.
        final Queue<TileEntity> queue = new ArrayDeque<>();
        // List of new found casings.
        final List<TileEntityCasing> newCasings = new ArrayList<>(Settings.maxCasingsPerController);

        // Start at our location, keep going until there's nothing left to do.
        processed.add(this);
        queue.add(this);
        while (!queue.isEmpty()) {
            final TileEntity tileEntity = queue.remove();

            // Check what we have. We only add controllers and casings to this list,
            // so we can skip the type check in the else branch.
            if (tileEntity instanceof TileEntityController) {
                if (tileEntity == this) {
                    // Special case: first iteration, add the neighbors.
                    if (!addNeighbors(getWorld(), tileEntity, processed, queue)) {
                        clear(ControllerState.INCOMPLETE);
                        return;
                    }
                } else {
                    // We require there to be exactly one controller per multi-block.
                    clear(ControllerState.MULTIPLE_CONTROLLERS);
                    return;
                }
            } else /* if (tileEntity instanceof TileEntityCasing) */ {
                // We only allow a certain number of casings per multi-block.
                if (newCasings.size() + 1 > Settings.maxCasingsPerController) {
                    clear(ControllerState.TOO_COMPLEX);
                    return;
                }

                // Register as the controller with the casing and add neighbors.
                final TileEntityCasing casing = (TileEntityCasing) tileEntity;
                newCasings.add(casing);
                addNeighbors(getWorld(), casing, processed, queue);
            }
        }

        // Special handling in case we triggered tile entity creation while
        // scanning (see comment on addNeighbors), re-scan next tick when
        // they all have their world object set... but only exit after having
        // touched all of them, to make sure they've been created.
        if (newCasings.stream().anyMatch(c -> c.getWorld() == null)) {
            return;
        }

        // Replace old list of casings with the new found ones, now that we're
        // sure we don't have to disable our old ones.
        casings.clear();
        casings.addAll(newCasings);
        casings.forEach(c -> c.setController(this));

        // Ensure our casings know their neighbors.
        casings.forEach(TileEntityCasing::checkNeighbors);

        // Sort casings for deterministic order of execution (important when modules
        // write / read from multiple ports but only want to make the data available
        // to the first [e.g. execution module's ANY target]).
        casings.sort(Comparator.comparing((final TileEntityCasing t) -> new ChunkCoordinates(t.xCoord, t.yCoord, t.zCoord)));

        // All done. Make sure this comes after the checkNeighbors or we get CMEs!
        state = ControllerState.READY;
    }

    /**
     * Compute the <em>accumulative</em> redstone power applied to the controller.
     *
     * @return the accumulative redstone signal.
     */
    private int computePower() {
        int acc = 0;
        for (final EnumFacing facing : EnumFacing.values()) {
            final int inputX = xCoord + facing.getFrontOffsetX();
            final int inputY = yCoord + facing.getFrontOffsetY();
            final int inputZ = zCoord + facing.getFrontOffsetZ();
            acc += Math.max(0, Math.min(15, getWorldObj().getIndirectPowerLevelTo(inputX, inputY, inputZ, facing.ordinal())));
        }
        return acc;
    }

    /**
     * Advance all casings by one step.
     */
    private void stepCasings() {
        casings.forEach(TileEntityCasing::stepModules);
        casings.forEach(TileEntityCasing::stepPipes);
    }

    /**
     * Clear the list of controlled casings (and clear their controller), then
     * enter the specified state.
     *
     * @param toState the state to enter after clearing.
     */
    private void clear(final ControllerState toState) {
        // Whatever we're clearing to, remove self from all casings first. If
        // we're clearing for a schedule that's fine because we'll find them
        // again (or won't, in which case we're unloading/partially unloaded
        // anyway), if we're disabling because of an error, that's also what
        // we want (because it could be the 'two controllers' error, in which
        // case we don't want to reference one of the controllers since that
        // could lead to confusion.
        for (final TileEntityCasing casing : casings) {
            casing.setController(null);
        }

        // Disable modules if we're in an errored state. If we're in an
        // incomplete state or rescanning, leave the state as is to avoid
        // unnecessarily resetting the computer.
        if (toState != ControllerState.INCOMPLETE) {
            casings.forEach(TileEntityCasing::onDisabled);
        }
        casings.clear();

        state = toState;
    }
}<|MERGE_RESOLUTION|>--- conflicted
+++ resolved
@@ -316,27 +316,16 @@
      * @param queue      the list of pending tile entities.
      * @return <tt>true</tt> if all neighbors could be checked, <tt>false</tt> otherwise.
      */
-<<<<<<< HEAD
-    static boolean addNeighbors(final TileEntity tileEntity, final Set<TileEntity> processed, final Queue<TileEntity> queue) {
+    static boolean addNeighbors(final World world, final TileEntity tileEntity, final Set<TileEntity> processed, final Queue<TileEntity> queue) {
         for (final EnumFacing facing : EnumFacing.values()) {
             final int neighborX = tileEntity.xCoord + facing.getFrontOffsetX();
             final int neighborY = tileEntity.yCoord + facing.getFrontOffsetY();
             final int neighborZ = tileEntity.zCoord + facing.getFrontOffsetZ();
-            if (!tileEntity.getWorldObj().blockExists(neighborX, neighborY, neighborZ)) {
+            if (!world.blockExists(neighborX, neighborY, neighborZ)) {
                 return false;
             }
 
-            final TileEntity neighborTileEntity = tileEntity.getWorldObj().getTileEntity(neighborX, neighborY, neighborZ);
-=======
-    static boolean addNeighbors(final World world, final TileEntity tileEntity, final Set<TileEntity> processed, final Queue<TileEntity> queue) {
-        for (final EnumFacing facing : EnumFacing.VALUES) {
-            final BlockPos neighborPos = tileEntity.getPos().offset(facing);
-            if (!world.isBlockLoaded(neighborPos)) {
-                return false;
-            }
-
-            final TileEntity neighborTileEntity = world.getTileEntity(neighborPos);
->>>>>>> 7673002d
+            final TileEntity neighborTileEntity = world.getTileEntity(neighborX, neighborY, neighborZ);
             if (neighborTileEntity == null) {
                 continue;
             }
@@ -375,7 +364,7 @@
             if (tileEntity instanceof TileEntityController) {
                 if (tileEntity == this) {
                     // Special case: first iteration, add the neighbors.
-                    if (!addNeighbors(getWorld(), tileEntity, processed, queue)) {
+                    if (!addNeighbors(getWorldObj(), tileEntity, processed, queue)) {
                         clear(ControllerState.INCOMPLETE);
                         return;
                     }
@@ -394,7 +383,7 @@
                 // Register as the controller with the casing and add neighbors.
                 final TileEntityCasing casing = (TileEntityCasing) tileEntity;
                 newCasings.add(casing);
-                addNeighbors(getWorld(), casing, processed, queue);
+                addNeighbors(getWorldObj(), casing, processed, queue);
             }
         }
 
@@ -402,7 +391,7 @@
         // scanning (see comment on addNeighbors), re-scan next tick when
         // they all have their world object set... but only exit after having
         // touched all of them, to make sure they've been created.
-        if (newCasings.stream().anyMatch(c -> c.getWorld() == null)) {
+        if (newCasings.stream().anyMatch(c -> c.getWorldObj() == null)) {
             return;
         }
 
