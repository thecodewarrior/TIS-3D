package li.cil.tis3d.common.tile;

import cpw.mods.fml.common.network.NetworkRegistry;
import li.cil.tis3d.api.machine.HaltAndCatchFireException;
import li.cil.tis3d.common.Settings;
import li.cil.tis3d.common.network.Network;
import li.cil.tis3d.common.network.message.MessageHaltAndCatchFire;
import net.minecraft.nbt.NBTTagCompound;
import net.minecraft.tileentity.TileEntity;
import net.minecraft.util.ChunkCoordinates;
import net.minecraft.util.EnumFacing;
import net.minecraft.world.World;

import java.util.ArrayDeque;
import java.util.ArrayList;
import java.util.Comparator;
import java.util.HashSet;
import java.util.List;
import java.util.Queue;
import java.util.Set;

/**
 * The controller tile entity.
 * <p>
 * Scans for multi-block structures if scheduled by either the controller
 * itself or by a connected casing. Manages a list of casings and updates
 * the modules in the casing (this is the only ticking part of a multi-block).
 * <p>
 * Controllers have no real state. They are active when powered by a redstone
 * signal, and can be reset by right-clicking them.
 */
public final class TileEntityController extends TileEntityComputer {
    // --------------------------------------------------------------------- //
    // Computed data

    /**
     * Time in ticks to wait before restarting execution after an HCF event.
     */
    private static final int COOLDOWN_HCF = 60;

    /**
     * Possible states of a controller.
     */
    public enum ControllerState {
        /**
         * A scan has been scheduled and will be performed in the next tick.
         */
        SCANNING,

        /**
         * In the last scan another controller was found; only one is allowed per multi-block.
         */
        MULTIPLE_CONTROLLERS,

        /**
         * In the last scan more than {@link Settings#maxCasingsPerController} casings were found.
         */
        TOO_COMPLEX,

        /**
         * In the last scan the border of the loaded area was hit; incomplete multi-blocks to nothing.
         */
        INCOMPLETE,

        /**
         * The controller is in operational state and can update connected casings each tick.
         */
        READY,

        /**
         * The controller is in operational state and powered, updating connected casings each tick.
         */
        RUNNING
    }

    /**
     * The list of casings managed by this controller.
     */
    private final List<TileEntityCasing> casings = new ArrayList<>(Settings.maxCasingsPerController);

    /**
     * The current state of the controller.
     */
    private ControllerState state = ControllerState.SCANNING;

    // NBT tag names.
    private static final String TAG_HCF_COOLDOWN = "hcfCooldown";

    /**
     * User scheduled a forced step for the next tick.
     * <p>
     * This only matters if the machine is currently paused; in particular,
     * this is ignored if the machine is currently powered down. Therefore
     * there's not need to save the value to NBT, either.
     */
    private boolean forceStep;

    // --------------------------------------------------------------------- //
    // Persisted data

    /**
     * Time to keep waiting before resuming execution after an HCF event.
     */
    private int hcfCooldown = 0;

    // --------------------------------------------------------------------- //

    /**
     * Get the current state of the controller.
     *
     * @return the current state of the controller.
     */
    public ControllerState getState() {
        return state;
    }

    /**
     * Schedule a rescan for connected casings.
     * <p>
     * If we're currently scanning this does nothing.
     */
    public void scheduleScan() {
        state = ControllerState.SCANNING;
    }

    /**
     * If the controller is running, force at least one step in the next tick,
     * even if the controller is currently in the paused state. This will not
     * cause additional steps when not in the paused step!
     */
    public void forceStep() {
        if (state == ControllerState.RUNNING) {
            forceStep = true;
            getWorld().playSoundEffect(pos.getX() + 0.5, pos.getY() + 0.5, pos.getZ() + 0.5, "random.click", 0.2f, 0.8f + getWorld().rand.nextFloat() * 0.1f);
        }
    }

    /**
     * Reset the controller, pause for a moment and catch fire.
     */
    public void haltAndCatchFire() {
        if (!getWorldObj().isRemote) {
            state = ControllerState.READY;
            casings.forEach(TileEntityCasing::onDisabled);
            final MessageHaltAndCatchFire message = new MessageHaltAndCatchFire(getWorldObj(), xCoord, yCoord, zCoord);
            final NetworkRegistry.TargetPoint target = Network.getTargetPoint(getWorldObj(), xCoord, yCoord, zCoord, Network.RANGE_MEDIUM);
            Network.INSTANCE.getWrapper().sendToAllAround(message, target);
        }
        hcfCooldown = COOLDOWN_HCF;
    }

    // --------------------------------------------------------------------- //
    // TileEntity

    @Override
    public void invalidate() {
        super.invalidate();

        if (getWorldObj().isRemote) {
            return;
        }

        // If we were in an active state, deactivate all modules in connected cases.
        // Safe to always call this because the casings track their own enabled
        // state and just won't do anything if they're already disabled.
        casings.forEach(TileEntityCasing::onDisabled);
        for (final TileEntityCasing casing : casings) {
            casing.setController(null);
        }
        casings.clear();

        // Tell our neighbors about our untimely death.
        for (final EnumFacing facing : EnumFacing.values()) {
            final int neighborX = xCoord + facing.getFrontOffsetX();
            final int neighborY = yCoord + facing.getFrontOffsetY();
            final int neighborZ = zCoord + facing.getFrontOffsetZ();
            if (getWorldObj().blockExists(neighborX, neighborY, neighborZ)) {
                final TileEntity tileEntity = getWorldObj().getTileEntity(neighborX, neighborY, neighborZ);
                if (tileEntity instanceof TileEntityController) {
                    final TileEntityController controller = (TileEntityController) tileEntity;
                    controller.scheduleScan();
                } else if (tileEntity instanceof TileEntityCasing) {
                    final TileEntityCasing casing = (TileEntityCasing) tileEntity;
                    casing.scheduleScan();
                }
            }
        }
    }

    @Override
    public void onChunkUnload() {
        super.onChunkUnload();

        // Just unset from our casings, do *not* disable them to keep their state.
        for (final TileEntityCasing casing : casings) {
            casing.setController(null);
        }
    }

    @Override
    public void readFromNBT(final NBTTagCompound nbt) {
        super.readFromNBT(nbt);

        hcfCooldown = nbt.getInteger(TAG_HCF_COOLDOWN);
    }

    @Override
    public void writeToNBT(final NBTTagCompound nbt) {
        super.writeToNBT(nbt);

        nbt.setInteger(TAG_HCF_COOLDOWN, hcfCooldown);
    }

    @Override
    public void updateEntity() {
        // Only update multi-block and casings on the server.
        if (getWorldObj().isRemote) {
            if (hcfCooldown > 0) {
                --hcfCooldown;

                // Spawn some fire particles! No actual fire, that'd be... problematic.
                final World world = getWorldObj();
                for (final EnumFacing facing : EnumFacing.values()) {
                    final int neighborX = xCoord + facing.getFrontOffsetX();
                    final int neighborY = yCoord + facing.getFrontOffsetY();
                    final int neighborZ = zCoord + facing.getFrontOffsetZ();
                    if (world.getBlock(neighborX, neighborY, neighborZ).isOpaqueCube()) {
                        continue;
                    }
                    if (world.rand.nextFloat() > 0.25f) {
                        continue;
                    }
                    final float ox = neighborX + world.rand.nextFloat();
                    final float oy = neighborY + world.rand.nextFloat();
                    final float oz = neighborZ + world.rand.nextFloat();
                    world.spawnParticle("flame", ox, oy, oz, 0, 0, 0);
                }
            }

            return;
        }

        // Enforce cooldown after HCF event.
        if (hcfCooldown > 0) {
            --hcfCooldown;
            return;
        }

        // Check if we need to rescan our multi-block structure.
        if (state == ControllerState.SCANNING) {
            scan();
        }

        // Stop if we're in an invalid state.
        if (state != ControllerState.READY && state != ControllerState.RUNNING) {
            return;
        }

        // Get accumulated redstone power coming in.
        final int power = computePower();

        // If we're in an error state we do nothing.
        if (state == ControllerState.READY) {
            // Are we powered?
            if (power < 1) {
                // Nope, nothing to do then.
                return;
            } else {
                // Yes, switch to running state and enable modules.
                state = ControllerState.RUNNING;
                casings.forEach(TileEntityCasing::onEnabled);
            }
        }

        if (state == ControllerState.RUNNING) {
            // Ignore forceStep when not paused.
            forceStep = forceStep && power == 1;

            // Are we powered?
            if (!getWorldObj().isBlockIndirectlyGettingPowered(xCoord, yCoord, zCoord)) {
                // Nope, fall back to ready state, disable modules.
                state = ControllerState.READY;
                casings.forEach(TileEntityCasing::onDisabled);
            } else if (power > 1 || forceStep) {
                // Operating, step all casings redstone input info once.
                casings.forEach(TileEntityCasing::stepRedstone);

                try {
                    // 0 = off, we never have this or we'd be in the READY state.
                    // 1 = paused, i.e. we don't lose state, but don't step.
                    // [2-14] = step every 15-n-th step.
                    // 15 = step every tick.
                    // [16-75] = step n/15 times a tick.
                    // 75 = step 5 times a tick.
                    if (power < 15) {
                        // Stepping slower than 100%.
                        final int delay = 15 - power;
<<<<<<< HEAD
                        if (getWorldObj().getTotalWorldTime() % delay == 0) {
=======
                        if (getWorld().getTotalWorldTime() % delay == 0 || forceStep) {
>>>>>>> 3d28b551
                            step();
                        }
                    } else {
                        // Stepping faster than 100%.
                        final int steps = power / 15;
                        for (int step = 0; step < steps; step++) {
                            step();
                        }
                    }
                } catch (final HaltAndCatchFireException e) {
                    haltAndCatchFire();
                }
            }

            // Processed our forced step either way, reset flag.
            forceStep = false;
        }
    }

    // --------------------------------------------------------------------- //

    /**
     * Checks all six neighbors of the specified tile entity and adds them to the
     * queue if they're a controller or casing and haven't been checked yet (or
     * added to the queue yet).
     * <p>
     * This returns a boolean value indicating whether a world border has been
     * hit. In this case we abort the search and wait, to avoid potentially
     * partially loaded multi-blocks.
     * <p>
     * Note that this is also used in {@link TileEntityCasing} for the reverse
     * search when trying to notify a controller.
     * <p>
     * <em>Important</em>: we have to pass along a valid world object here
     * instead of relying on the passed tile entity's world, since we may
     * have caused tile entity creation in rare cases (e.g. broken saves
     * where tile entities were not restored during load), which will not have
     * their world set if this is called from the update loop (where newly
     * created tile entities are added to a separate list, and will be added
     * to their chunk and thus get their world set later on).
     *
     * @param world      the world we're scanning for tile entities in.
     * @param tileEntity the tile entity to get the neighbors for.
     * @param processed  the list of processed tile entities.
     * @param queue      the list of pending tile entities.
     * @return <tt>true</tt> if all neighbors could be checked, <tt>false</tt> otherwise.
     */
    static boolean addNeighbors(final World world, final TileEntity tileEntity, final Set<TileEntity> processed, final Queue<TileEntity> queue) {
        for (final EnumFacing facing : EnumFacing.values()) {
            final int neighborX = tileEntity.xCoord + facing.getFrontOffsetX();
            final int neighborY = tileEntity.yCoord + facing.getFrontOffsetY();
            final int neighborZ = tileEntity.zCoord + facing.getFrontOffsetZ();
            if (!world.blockExists(neighborX, neighborY, neighborZ)) {
                return false;
            }

            final TileEntity neighborTileEntity = world.getTileEntity(neighborX, neighborY, neighborZ);
            if (neighborTileEntity == null) {
                continue;
            }
            if (!processed.add(neighborTileEntity)) {
                continue;
            }
            if (neighborTileEntity instanceof TileEntityController || neighborTileEntity instanceof TileEntityCasing) {
                queue.add(neighborTileEntity);
            }
        }
        return true;
    }

    /**
     * Do a scan for connected casings starting from this controller.
     * <p>
     * Sets the state based on error or success and collects all found casings into
     * the {@link #casings} field on success.
     */
    private void scan() {
        // List of processed tile entities to avoid loops.
        final Set<TileEntity> processed = new HashSet<>();
        // List of pending tile entities that still need to be scanned.
        final Queue<TileEntity> queue = new ArrayDeque<>();
        // List of new found casings.
        final List<TileEntityCasing> newCasings = new ArrayList<>(Settings.maxCasingsPerController);

        // Start at our location, keep going until there's nothing left to do.
        processed.add(this);
        queue.add(this);
        while (!queue.isEmpty()) {
            final TileEntity tileEntity = queue.remove();

            // Check what we have. We only add controllers and casings to this list,
            // so we can skip the type check in the else branch.
            if (tileEntity instanceof TileEntityController) {
                if (tileEntity == this) {
                    // Special case: first iteration, add the neighbors.
                    if (!addNeighbors(getWorldObj(), tileEntity, processed, queue)) {
                        clear(ControllerState.INCOMPLETE);
                        return;
                    }
                } else {
                    // We require there to be exactly one controller per multi-block.
                    clear(ControllerState.MULTIPLE_CONTROLLERS);
                    return;
                }
            } else /* if (tileEntity instanceof TileEntityCasing) */ {
                // We only allow a certain number of casings per multi-block.
                if (newCasings.size() + 1 > Settings.maxCasingsPerController) {
                    clear(ControllerState.TOO_COMPLEX);
                    return;
                }

                // Register as the controller with the casing and add neighbors.
                final TileEntityCasing casing = (TileEntityCasing) tileEntity;
                newCasings.add(casing);
                addNeighbors(getWorldObj(), casing, processed, queue);
            }
        }

        // Special handling in case we triggered tile entity creation while
        // scanning (see comment on addNeighbors), re-scan next tick when
        // they all have their world object set... but only exit after having
        // touched all of them, to make sure they've been created.
        if (newCasings.stream().anyMatch(c -> c.getWorldObj() == null)) {
            return;
        }

        // Handle splits by first getting the set of casings we originally had
        // control over but no longer, setting their controller to null and
        // telling them to reschedule, just in case (onDisable *should* be fine
        // but better safe than sorry).
        casings.removeAll(newCasings);
        casings.forEach(c -> c.setController(null));
        casings.forEach(TileEntityCasing::scheduleScan);

        // Replace old list of casings with the new found ones, now that we're
        // sure we don't have to disable our old ones.
        casings.clear();
        casings.addAll(newCasings);
        casings.forEach(c -> c.setController(this));

        // Ensure our parts know their neighbors.
        casings.forEach(TileEntityCasing::checkNeighbors);
        checkNeighbors();

        // Sort casings for deterministic order of execution (important when modules
        // write / read from multiple ports but only want to make the data available
        // to the first [e.g. execution module's ANY target]).
        casings.sort(Comparator.comparing((final TileEntityCasing t) -> new ChunkCoordinates(t.xCoord, t.yCoord, t.zCoord)));

        // All done. Make sure this comes after the checkNeighbors or we get CMEs!
        state = ControllerState.READY;
    }

    /**
     * Compute the <em>accumulative</em> redstone power applied to the controller.
     *
     * @return the accumulative redstone signal.
     */
    private int computePower() {
        int acc = 0;
        for (final EnumFacing facing : EnumFacing.values()) {
            final int inputX = xCoord + facing.getFrontOffsetX();
            final int inputY = yCoord + facing.getFrontOffsetY();
            final int inputZ = zCoord + facing.getFrontOffsetZ();
            acc += Math.max(0, Math.min(15, getWorldObj().getIndirectPowerLevelTo(inputX, inputY, inputZ, facing.ordinal())));
        }
        return acc;
    }

    /**
     * Advance all computer parts by one step.
     */
    private void step() {
        casings.forEach(TileEntityCasing::stepModules);
        casings.forEach(TileEntityCasing::stepPipes);
        casings.forEach(TileEntityCasing::stepForwarders);

        stepPipes();
        stepForwarders();
    }

    /**
     * Clear the list of controlled casings (and clear their controller), then
     * enter the specified state.
     *
     * @param toState the state to enter after clearing.
     */
    private void clear(final ControllerState toState) {
        // Whatever we're clearing to, remove self from all casings first. If
        // we're clearing for a schedule that's fine because we'll find them
        // again (or won't, in which case we're unloading/partially unloaded
        // anyway), if we're disabling because of an error, that's also what
        // we want (because it could be the 'two controllers' error, in which
        // case we don't want to reference one of the controllers since that
        // could lead to confusion.
        for (final TileEntityCasing casing : casings) {
            casing.setController(null);
        }

        // Disable modules if we're in an errored state. If we're in an
        // incomplete state or rescanning, leave the state as is to avoid
        // unnecessarily resetting the computer.
        if (toState != ControllerState.INCOMPLETE) {
            casings.forEach(TileEntityCasing::onDisabled);
        }
        casings.clear();

        state = toState;
    }
}<|MERGE_RESOLUTION|>--- conflicted
+++ resolved
@@ -131,7 +131,7 @@
     public void forceStep() {
         if (state == ControllerState.RUNNING) {
             forceStep = true;
-            getWorld().playSoundEffect(pos.getX() + 0.5, pos.getY() + 0.5, pos.getZ() + 0.5, "random.click", 0.2f, 0.8f + getWorld().rand.nextFloat() * 0.1f);
+            getWorldObj().playSoundEffect(xCoord + 0.5, yCoord + 0.5, zCoord + 0.5, "random.click", 0.2f, 0.8f + getWorldObj().rand.nextFloat() * 0.1f);
         }
     }
 
@@ -295,11 +295,7 @@
                     if (power < 15) {
                         // Stepping slower than 100%.
                         final int delay = 15 - power;
-<<<<<<< HEAD
-                        if (getWorldObj().getTotalWorldTime() % delay == 0) {
-=======
-                        if (getWorld().getTotalWorldTime() % delay == 0 || forceStep) {
->>>>>>> 3d28b551
+                        if (getWorldObj().getTotalWorldTime() % delay == 0 || forceStep) {
                             step();
                         }
                     } else {
