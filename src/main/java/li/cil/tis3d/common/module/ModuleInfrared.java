package li.cil.tis3d.common.module;

import cpw.mods.fml.relauncher.Side;
import cpw.mods.fml.relauncher.SideOnly;
import li.cil.tis3d.api.InfraredAPI;
import li.cil.tis3d.api.infrared.InfraredPacket;
import li.cil.tis3d.api.infrared.InfraredReceiver;
import li.cil.tis3d.api.machine.Casing;
import li.cil.tis3d.api.machine.Face;
import li.cil.tis3d.api.machine.Pipe;
import li.cil.tis3d.api.machine.Port;
import li.cil.tis3d.api.prefab.module.AbstractModule;
import li.cil.tis3d.api.util.RenderUtil;
import li.cil.tis3d.client.render.TextureLoader;
import li.cil.tis3d.common.Settings;
import net.minecraft.client.Minecraft;
import net.minecraft.client.renderer.OpenGlHelper;
import net.minecraft.client.renderer.texture.TextureAtlasSprite;
import net.minecraft.client.renderer.texture.TextureMap;
import net.minecraft.nbt.NBTTagCompound;
import net.minecraft.nbt.NBTTagIntArray;
import net.minecraft.util.EnumFacing;
import net.minecraft.util.MovingObjectPosition;
import net.minecraft.util.Vec3;
import net.minecraft.world.World;
import org.lwjgl.opengl.GL11;

import java.util.Deque;
import java.util.LinkedList;

public final class ModuleInfrared extends AbstractModule implements InfraredReceiver {
    // --------------------------------------------------------------------- //
    // Persisted data

    private final Deque<Integer> receiveQueue = new LinkedList<>();

    // --------------------------------------------------------------------- //
    // Computed data

    // NBT tag names.
    private static final String TAG_RECEIVE_QUEUE = "receiveQueue";

    /**
     * The last tick we sent a packet. Used to avoid emitting multiple packets
     * per tick when overclocked, because that could quickly spam a lot of
     * entities, which is... not a great idea.
     */
    private long lastStep = 0L;

    // --------------------------------------------------------------------- //

    public ModuleInfrared(final Casing casing, final Face face) {
        super(casing, face);
    }

    // --------------------------------------------------------------------- //
    // Module

    @Override
    public void step() {
        stepOutput();
        stepInput();

        lastStep = getCasing().getCasingWorld().getTotalWorldTime();
    }

    @Override
    public void onDisabled() {
        receiveQueue.clear();

        getCasing().markDirty();
    }

    @Override
    public void onWriteComplete(final Port port) {
        // Pop the top value (the one that was being written).
        receiveQueue.removeFirst();

        // If one completes, cancel all other writes to ensure a value is only
        // written once.
        cancelWrite();

        // Start writing again right away to write as fast as possible.
        stepOutput();
    }

    @SideOnly(Side.CLIENT)
    @Override
    public void render(final boolean enabled, final float partialTicks) {
        if (!enabled) {
            return;
        }

<<<<<<< HEAD
        RenderHelper.disableStandardItemLighting();
        GL11.glEnable(GL11.GL_BLEND);
=======
        GlStateManager.enableBlend();
>>>>>>> 4ddd7027
        OpenGlHelper.setLightmapTextureCoords(OpenGlHelper.lightmapTexUnit, 240 / 1.0F, 0 / 1.0F);

        Minecraft.getMinecraft().getTextureManager().bindTexture(TextureMap.locationBlocksTexture);
        final TextureAtlasSprite icon = Minecraft.getMinecraft().getTextureMapBlocks().getAtlasSprite(TextureLoader.LOCATION_MODULE_INFRARED_OVERLAY.toString());
        RenderUtil.drawQuad(icon.getMinU(), icon.getMinV(), icon.getMaxU(), icon.getMaxV());

<<<<<<< HEAD
        GL11.glDisable(GL11.GL_BLEND);
        RenderHelper.enableStandardItemLighting();
=======
        GlStateManager.disableBlend();
>>>>>>> 4ddd7027
    }

    @Override
    public void readFromNBT(final NBTTagCompound nbt) {
        super.readFromNBT(nbt);

        receiveQueue.clear();
        final int[] receiveQueueNbt = nbt.getIntArray(TAG_RECEIVE_QUEUE);
        for (final int value : receiveQueueNbt) {
            receiveQueue.addLast(value);
        }
    }

    @Override
    public void writeToNBT(final NBTTagCompound nbt) {
        super.writeToNBT(nbt);

        final int[] receiveQueueArray = new int[receiveQueue.size()];
        int i = 0;
        for (final int value : receiveQueue) {
            receiveQueueArray[i++] = value;
        }
        final NBTTagIntArray receiveQueueNbt = new NBTTagIntArray(receiveQueueArray);
        nbt.setTag(TAG_RECEIVE_QUEUE, receiveQueueNbt);
    }

    // --------------------------------------------------------------------- //
    // InfraredReceiver

    @Override
    public void onInfraredPacket(final InfraredPacket packet, final MovingObjectPosition hit) {
        if (getCasing().getCasingWorld().isRemote) {
            return;
        }

        final int value = packet.getPacketValue();
        if (receiveQueue.size() < Settings.maxInfraredQueueLength) {
            receiveQueue.addLast(value);
        }
    }

    // --------------------------------------------------------------------- //

    /**
     * Update the outputs of the module, pushing the oldest received value.
     */
    private void stepOutput() {
        // Don't try to write if the queue is empty.
        if (receiveQueue.isEmpty()) {
            return;
        }

        for (final Port port : Port.VALUES) {
            final Pipe sendingPipe = getCasing().getSendingPipe(getFace(), port);
            if (!sendingPipe.isWriting()) {
                sendingPipe.beginWrite(receiveQueue.peekFirst());
            }
        }
    }

    /**
     * Update the input of the module, pushing the current input to any pipe.
     */
    private void stepInput() {
        for (final Port port : Port.VALUES) {
            // Continuously read from all ports, emit packet when receiving a value.
            final Pipe receivingPipe = getCasing().getReceivingPipe(getFace(), port);
            if (!receivingPipe.isReading()) {
                receivingPipe.beginRead();
            }
            if (receivingPipe.canTransfer()) {
                // Don't actually read more values if we already sent a packet this tick.
                if (getCasing().getCasingWorld().getTotalWorldTime() > lastStep) {
                    emitInfraredPacket(receivingPipe.read());

                    // Start reading again right away to read as fast as possible.
                    receivingPipe.beginRead();
                }
            }
        }
    }

    /**
     * Fire a single infrared packet with the specified value.
     *
     * @param value the value to transmit.
     */
    private void emitInfraredPacket(final int value) {
        final EnumFacing facing = Face.toEnumFacing(getFace());
        final int positionX = getCasing().getPositionX() + facing.getFrontOffsetX();
        final int positionY = getCasing().getPositionY() + facing.getFrontOffsetY();
        final int positionZ = getCasing().getPositionZ() + facing.getFrontOffsetZ();

        final World world = getCasing().getCasingWorld();
        final Vec3 position = Vec3.createVectorHelper(positionX + 0.5, positionY + 0.5, positionZ + 0.5);
        final Vec3 direction = Vec3.createVectorHelper(facing.getFrontOffsetX(), facing.getFrontOffsetY(), facing.getFrontOffsetZ());

        InfraredAPI.sendPacket(world, position, direction, value);
    }
}<|MERGE_RESOLUTION|>--- conflicted
+++ resolved
@@ -91,24 +91,14 @@
             return;
         }
 
-<<<<<<< HEAD
-        RenderHelper.disableStandardItemLighting();
         GL11.glEnable(GL11.GL_BLEND);
-=======
-        GlStateManager.enableBlend();
->>>>>>> 4ddd7027
         OpenGlHelper.setLightmapTextureCoords(OpenGlHelper.lightmapTexUnit, 240 / 1.0F, 0 / 1.0F);
 
         Minecraft.getMinecraft().getTextureManager().bindTexture(TextureMap.locationBlocksTexture);
         final TextureAtlasSprite icon = Minecraft.getMinecraft().getTextureMapBlocks().getAtlasSprite(TextureLoader.LOCATION_MODULE_INFRARED_OVERLAY.toString());
         RenderUtil.drawQuad(icon.getMinU(), icon.getMinV(), icon.getMaxU(), icon.getMaxV());
 
-<<<<<<< HEAD
         GL11.glDisable(GL11.GL_BLEND);
-        RenderHelper.enableStandardItemLighting();
-=======
-        GlStateManager.disableBlend();
->>>>>>> 4ddd7027
     }
 
     @Override
