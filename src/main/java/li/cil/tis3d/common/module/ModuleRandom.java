package li.cil.tis3d.common.module;

import cpw.mods.fml.relauncher.Side;
import cpw.mods.fml.relauncher.SideOnly;
import li.cil.tis3d.api.machine.Casing;
import li.cil.tis3d.api.machine.Face;
import li.cil.tis3d.api.machine.Pipe;
import li.cil.tis3d.api.machine.Port;
import li.cil.tis3d.api.prefab.module.AbstractModule;
import li.cil.tis3d.api.util.RenderUtil;
import li.cil.tis3d.client.render.TextureLoader;
import net.minecraft.client.Minecraft;
import net.minecraft.client.renderer.OpenGlHelper;
import net.minecraft.client.renderer.texture.TextureAtlasSprite;
import net.minecraft.client.renderer.texture.TextureMap;
import org.lwjgl.opengl.GL11;

import java.util.Random;

public final class ModuleRandom extends AbstractModule {
    public ModuleRandom(final Casing casing, final Face face) {
        super(casing, face);
    }

    // --------------------------------------------------------------------- //
    // Module

    @Override
    public void step() {
        assert (!getCasing().getCasingWorld().isRemote);

        for (final Port port : Port.VALUES) {
            stepOutput(port);
        }
    }

    @Override
    public void onWriteComplete(final Port port) {
        assert (!getCasing().getCasingWorld().isRemote);

        // No need to clear other writing pipes because we're outputting random
        // values anyway, so yey.

        // Start writing again right away to write as fast as possible.
        stepOutput(port);
    }

    @SideOnly(Side.CLIENT)
    @Override
    public void render(final boolean enabled, final float partialTicks) {
        if (!enabled) {
            return;
        }

<<<<<<< HEAD
        GL11.glEnable(GL11.GL_BLEND);
        OpenGlHelper.setLightmapTextureCoords(OpenGlHelper.lightmapTexUnit, 240 / 1.0F, 0 / 1.0F);
=======
        GlStateManager.enableBlend();
        OpenGlHelper.setLightmapTextureCoords(OpenGlHelper.lightmapTexUnit, 240, 0);
>>>>>>> c922f763

        Minecraft.getMinecraft().getTextureManager().bindTexture(TextureMap.locationBlocksTexture);
        final TextureAtlasSprite icon = Minecraft.getMinecraft().getTextureMapBlocks().getAtlasSprite(TextureLoader.LOCATION_MODULE_RANDOM_OVERLAY.toString());
        RenderUtil.drawQuad(icon.getMinU(), icon.getMinV(), icon.getMaxU(), icon.getMaxV());

        GL11.glDisable(GL11.GL_BLEND);
    }

    // --------------------------------------------------------------------- //

    /**
     * Update our outputs, pushing random values to the specified port.
     *
     * @param port the port to push to.
     */
    private void stepOutput(final Port port) {
        final Pipe sendingPipe = getCasing().getSendingPipe(getFace(), port);
        if (!sendingPipe.isWriting()) {
            final Random random = getCasing().getCasingWorld().rand;
            final short value = (short) random.nextInt(0xFFFF + 1);
            sendingPipe.beginWrite(value);
        }
    }
}<|MERGE_RESOLUTION|>--- conflicted
+++ resolved
@@ -52,13 +52,8 @@
             return;
         }
 
-<<<<<<< HEAD
         GL11.glEnable(GL11.GL_BLEND);
-        OpenGlHelper.setLightmapTextureCoords(OpenGlHelper.lightmapTexUnit, 240 / 1.0F, 0 / 1.0F);
-=======
-        GlStateManager.enableBlend();
         OpenGlHelper.setLightmapTextureCoords(OpenGlHelper.lightmapTexUnit, 240, 0);
->>>>>>> c922f763
 
         Minecraft.getMinecraft().getTextureManager().bindTexture(TextureMap.locationBlocksTexture);
         final TextureAtlasSprite icon = Minecraft.getMinecraft().getTextureMapBlocks().getAtlasSprite(TextureLoader.LOCATION_MODULE_RANDOM_OVERLAY.toString());
