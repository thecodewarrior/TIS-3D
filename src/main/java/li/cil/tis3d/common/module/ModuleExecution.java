--- conflicted
+++ resolved
@@ -149,22 +149,6 @@
     public boolean onActivate(final EntityPlayer player, final float hitX, final float hitY, final float hitZ) {
         // Watcha holding there?
         final ItemStack stack = player.getHeldItem();
-<<<<<<< HEAD
-        if (stack != null) {
-            final Item item = stack.getItem();
-            if (item == Items.book) {
-                if (!player.getEntityWorld().isRemote) {
-                    if (!player.capabilities.isCreativeMode) {
-                        stack.splitStack(1);
-                    }
-                    final ItemStack bookCode = new ItemStack(GameRegistry.findItem(API.MOD_ID, Constants.NAME_ITEM_BOOK_CODE));
-                    if (player.inventory.addItemStackToInventory(bookCode)) {
-                        player.inventoryContainer.detectAndSendChanges();
-                    }
-                    if (bookCode.stackSize > 0) {
-                        player.func_146097_a(bookCode, false, false);
-                    }
-=======
 
         // Vanilla book? If so, make that a code book.
         if (stack != null && stack.getItem() == Items.book) {
@@ -177,8 +161,7 @@
                     player.inventoryContainer.detectAndSendChanges();
                 }
                 if (bookCode.stackSize > 0) {
-                    player.dropItem(bookCode, false, false);
->>>>>>> 7673002d
+                    player.func_146097_a(bookCode, false, false);
                 }
             }
 
