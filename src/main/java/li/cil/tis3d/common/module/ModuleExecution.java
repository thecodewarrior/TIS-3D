--- conflicted
+++ resolved
@@ -441,13 +441,8 @@
 
     private static final class SourceCodeProviderVanilla implements SourceCodeProvider {
         @Override
-<<<<<<< HEAD
         public boolean worksFor(@Nullable final ItemStack stack) {
-            return (stack.getItem() == net.minecraft.init.Items.WRITTEN_BOOK) || (stack.getItem() == net.minecraft.init.Items.WRITABLE_BOOK);
-=======
-        public boolean worksFor(final ItemStack stack) {
             return Items.isItem(stack, net.minecraft.init.Items.WRITTEN_BOOK) || Items.isItem(stack, net.minecraft.init.Items.WRITABLE_BOOK);
->>>>>>> 454312a0
         }
 
         @Nullable
@@ -473,13 +468,8 @@
 
     private static final class SourceCodeProviderBookCode implements SourceCodeProvider {
         @Override
-<<<<<<< HEAD
         public boolean worksFor(@Nullable final ItemStack stack) {
-            return stack.getItem() == Items.bookCode;
-=======
-        public boolean worksFor(final ItemStack stack) {
             return Items.isBookCode(stack);
->>>>>>> 454312a0
         }
 
         @Nullable
