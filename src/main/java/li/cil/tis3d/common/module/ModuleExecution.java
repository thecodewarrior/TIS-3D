--- conflicted
+++ resolved
@@ -343,13 +343,8 @@
         // Draw register info on top.
         final String accLast = String.format("ACC:%4X LAST:%s", machineState.acc, machineState.last.map(Enum::name).orElse("NONE"));
         FontRendererAPI.drawString(accLast);
-<<<<<<< HEAD
         GL11.glTranslatef(0, FontRendererAPI.getCharHeight() + 4, 0);
-        final String bakState = String.format("BAK:%4X MODE:%s", (short) machineState.bak, state.name());
-=======
-        GlStateManager.translate(0, FontRendererAPI.getCharHeight() + 4, 0);
         final String bakState = String.format("BAK:%4X MODE:%s", machineState.bak, state.name());
->>>>>>> 86b730fe
         FontRendererAPI.drawString(bakState);
         GL11.glTranslatef(0, FontRendererAPI.getCharHeight() + 4, 0);
         drawLine(1);
