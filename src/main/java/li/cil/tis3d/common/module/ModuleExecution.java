--- conflicted
+++ resolved
@@ -247,18 +247,8 @@
         RenderUtil.drawQuad(icon.getMinU(), icon.getMinV(), icon.getMaxU(), icon.getMaxV());
 
         // Render detailed state when player is close.
-<<<<<<< HEAD
-        if (OneEightCompat.getDistanceSqToCenter(Minecraft.getMinecraft().thePlayer, getCasing().getPositionX(), getCasing().getPositionY(), getCasing().getPositionZ()) < 64) {
-            synchronized (machine) {
-                final MachineState machineState = machine.getState();
-                if (machineState.code != null) {
-                    renderState(machineState);
-                }
-            }
-=======
-        if (machineState.code != null && Minecraft.getMinecraft().thePlayer.getDistanceSqToCenter(getCasing().getPosition()) < 64) {
+        if (machineState.code != null && OneEightCompat.getDistanceSqToCenter(Minecraft.getMinecraft().thePlayer, getCasing().getPositionX(), getCasing().getPositionY(), getCasing().getPositionZ()) < 64) {
             renderState(machineState);
->>>>>>> 2c1b91e8
         }
     }
 
