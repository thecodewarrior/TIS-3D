package li.cil.tis3d.common.machine;

import cpw.mods.fml.common.network.NetworkRegistry;
import li.cil.tis3d.api.machine.Casing;
import li.cil.tis3d.api.machine.Face;
import li.cil.tis3d.api.machine.Pipe;
import li.cil.tis3d.api.machine.Port;
import li.cil.tis3d.api.module.Module;
import li.cil.tis3d.common.network.Network;
import li.cil.tis3d.common.network.message.MessageParticleEffect;
import net.minecraft.nbt.NBTTagCompound;
import net.minecraft.world.World;

/**
 * Implementation of {@link Pipe}s for passing data between {@link Module}s.
 */
public final class PipeImpl implements Pipe {
    // --------------------------------------------------------------------- //
    // Persisted data

    /**
     * The current state of the pipe.
     */
    private State readState = State.IDLE, writeState = State.IDLE;

    /**
     * The value currently being written over this pipe.
     */
    private short value = 0;

    // --------------------------------------------------------------------- //
    // Computed data

    /**
     * Current state of the pipe, to enforce synchronization, i.e. make sure
     * each read/write combination always takes the same amount of steps
     * regardless of whether reader or writer ran first (when they start in
     * the same step).
     */
    private enum State {
        /**
         * Waiting for a reader.
         */
        IDLE,

        /**
         * Reader registered in this update.
         */
        BUSY,

        /**
         * Reader has registered and is ready to receive.
         */
        READY,

        /**
         * Data was read from the pipe this update.
         */
        FLUSHING
    }

    // NBT tag names.
    private static final String TAG_READ_STATE = "readState";
    private static final String TAG_WRITE_STATE = "writeState";
    private static final String TAG_VALUE = "value";

    /**
     * The container this pipe belongs to.
     */
    private final PipeHost host;

    /**
     * The faces this pipe is connected to in the owning {@link Casing}.
     */
    private final Face receivingFace, sendingFace;

    /**
     * The input port of this pipe in the owning {@link Casing}.
     */
    private final Port sendingPort;

    // --------------------------------------------------------------------- //

    public PipeImpl(final PipeHost host, final Face receivingFace, final Face sendingFace, final Port sendingPort) {
        this.host = host;
        this.receivingFace = receivingFace;
        this.sendingFace = sendingFace;
        this.sendingPort = sendingPort;
    }

    /**
     * Called from the owning {@link Casing} after
     * all {@link Module}s have been updated to update the pipe's
     * state in a synchronized manner.
     */
    public void step() {
        if (writeState == State.BUSY) {
            writeState = State.READY;
        } else if (readState == State.BUSY) {
            readState = State.READY;
        } else if (writeState == State.READY && readState == State.READY) {
            writeState = State.FLUSHING;
            readState = State.FLUSHING;
        }
    }

    public void readFromNBT(final NBTTagCompound nbt) {
        readState = State.valueOf(nbt.getString(TAG_READ_STATE));
        writeState = State.valueOf(nbt.getString(TAG_WRITE_STATE));
        value = nbt.getShort(TAG_VALUE);
    }

    public void writeToNBT(final NBTTagCompound nbt) {
        nbt.setString(TAG_READ_STATE, readState.name());
        nbt.setString(TAG_WRITE_STATE, writeState.name());
        nbt.setShort(TAG_VALUE, value);
    }

    // --------------------------------------------------------------------- //
    // Pipe

    @Override
    public void beginWrite(final short value) {
        if (writeState != State.IDLE) {
            throw new IllegalStateException("Trying to write to a busy pipe. Check isWriting().");
        }
        writeState = State.BUSY;
        this.value = value;
    }

    @Override
    public void cancelWrite() {
        writeState = State.IDLE;
        value = 0;
        if (readState == State.FLUSHING) {
            readState = State.READY;
        }
    }

    @Override
    public boolean isWriting() {
        return writeState != State.IDLE;
    }

    @Override
    public void beginRead() {
        if (readState != State.IDLE) {
            throw new IllegalStateException("Trying to write to a busy pipe. Check isReading().");
        }
        readState = State.BUSY;
    }

    @Override
    public void cancelRead() {
        readState = State.IDLE;
        if (writeState == State.FLUSHING) {
            writeState = State.READY;
        }
    }

    @Override
    public boolean isReading() {
        return readState != State.IDLE;
    }

    @Override
    public boolean canTransfer() {
        return writeState == State.FLUSHING && readState == State.FLUSHING;
    }

    @Override
    public short read() {
        if (!canTransfer()) {
            throw new IllegalStateException("No data to read. Check canTransfer().");
        }

<<<<<<< HEAD
=======
        final BlockPos position = host.getPipeHostPosition();
>>>>>>> f12bf19c
        final double ox = Face.toEnumFacing(receivingFace).getFrontOffsetX() + Face.toEnumFacing(sendingFace).getFrontOffsetX();
        final double oy = Face.toEnumFacing(receivingFace).getFrontOffsetY() + Face.toEnumFacing(sendingFace).getFrontOffsetY();
        final double oz = Face.toEnumFacing(receivingFace).getFrontOffsetZ() + Face.toEnumFacing(sendingFace).getFrontOffsetZ();
        final double x = ox * 0.55 + casing.getPositionX() + 0.5;
        final double y = oy * 0.55 + casing.getPositionY() + 0.5;
        final double z = oz * 0.55 + casing.getPositionZ() + 0.5;
        final double extraOffsetY = oy < 0 ? -0.2 : (oy > 0) ? 0.1 : 0;

<<<<<<< HEAD
        final World world = casing.getCasingWorld();
        final MessageParticleEffect message = new MessageParticleEffect(world, "reddust", x, y + extraOffsetY, z);
=======
        final World world = host.getPipeHostWorld();
        final MessageParticleEffect message = new MessageParticleEffect(world, EnumParticleTypes.REDSTONE, x, y + extraOffsetY, z);
>>>>>>> f12bf19c
        final NetworkRegistry.TargetPoint target = Network.getTargetPoint(world, x, y, z, Network.RANGE_LOW);
        Network.INSTANCE.getWrapper().sendToAllAround(message, target);

        final short result = value;

        cancelWrite();
        cancelRead();

        host.onWriteComplete(sendingFace, sendingPort);
        return result;
    }

    // --------------------------------------------------------------------- //
    // Object

    @Override
    public String toString() {
<<<<<<< HEAD
        return "{" + casing.getPositionX() + ", " + casing.getPositionY() + ", " + casing.getPositionZ() + "}: " + sendingFace + " [" + writeState + "] -> " + receivingFace + " [" + readState + "]";
=======
        return host.getPipeHostPosition() + ": " + sendingFace + " [" + writeState + "] -> " + receivingFace + " [" + readState + "]";
>>>>>>> f12bf19c
    }
}<|MERGE_RESOLUTION|>--- conflicted
+++ resolved
@@ -174,25 +174,16 @@
             throw new IllegalStateException("No data to read. Check canTransfer().");
         }
 
-<<<<<<< HEAD
-=======
-        final BlockPos position = host.getPipeHostPosition();
->>>>>>> f12bf19c
         final double ox = Face.toEnumFacing(receivingFace).getFrontOffsetX() + Face.toEnumFacing(sendingFace).getFrontOffsetX();
         final double oy = Face.toEnumFacing(receivingFace).getFrontOffsetY() + Face.toEnumFacing(sendingFace).getFrontOffsetY();
         final double oz = Face.toEnumFacing(receivingFace).getFrontOffsetZ() + Face.toEnumFacing(sendingFace).getFrontOffsetZ();
-        final double x = ox * 0.55 + casing.getPositionX() + 0.5;
-        final double y = oy * 0.55 + casing.getPositionY() + 0.5;
-        final double z = oz * 0.55 + casing.getPositionZ() + 0.5;
+        final double x = ox * 0.55 + host.getPipeHostPositionX() + 0.5;
+        final double y = oy * 0.55 + host.getPipeHostPositionY() + 0.5;
+        final double z = oz * 0.55 + host.getPipeHostPositionZ() + 0.5;
         final double extraOffsetY = oy < 0 ? -0.2 : (oy > 0) ? 0.1 : 0;
 
-<<<<<<< HEAD
-        final World world = casing.getCasingWorld();
+        final World world = host.getPipeHostWorld();
         final MessageParticleEffect message = new MessageParticleEffect(world, "reddust", x, y + extraOffsetY, z);
-=======
-        final World world = host.getPipeHostWorld();
-        final MessageParticleEffect message = new MessageParticleEffect(world, EnumParticleTypes.REDSTONE, x, y + extraOffsetY, z);
->>>>>>> f12bf19c
         final NetworkRegistry.TargetPoint target = Network.getTargetPoint(world, x, y, z, Network.RANGE_LOW);
         Network.INSTANCE.getWrapper().sendToAllAround(message, target);
 
@@ -210,10 +201,6 @@
 
     @Override
     public String toString() {
-<<<<<<< HEAD
-        return "{" + casing.getPositionX() + ", " + casing.getPositionY() + ", " + casing.getPositionZ() + "}: " + sendingFace + " [" + writeState + "] -> " + receivingFace + " [" + readState + "]";
-=======
-        return host.getPipeHostPosition() + ": " + sendingFace + " [" + writeState + "] -> " + receivingFace + " [" + readState + "]";
->>>>>>> f12bf19c
+        return "{" + host.getPipeHostPositionX() + ", " + host.getPipeHostPositionY() + ", " + host.getPipeHostPositionZ() + "}: " + sendingFace + " [" + writeState + "] -> " + receivingFace + " [" + readState + "]";
     }
 }