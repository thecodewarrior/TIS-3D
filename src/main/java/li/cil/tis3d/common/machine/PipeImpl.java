package li.cil.tis3d.common.machine;

import cpw.mods.fml.common.network.NetworkRegistry;
import li.cil.tis3d.api.machine.Casing;
import li.cil.tis3d.api.machine.Face;
import li.cil.tis3d.api.machine.Pipe;
import li.cil.tis3d.api.machine.Port;
import li.cil.tis3d.api.module.Module;
import li.cil.tis3d.common.network.Network;
import li.cil.tis3d.util.EnumUtils;
import net.minecraft.nbt.NBTTagCompound;
<<<<<<< HEAD
import net.minecraft.world.World;
=======
import net.minecraft.util.BlockPos;
>>>>>>> e0b367e3

/**
 * Implementation of {@link Pipe}s for passing data between {@link Module}s.
 */
public final class PipeImpl implements Pipe {
    // --------------------------------------------------------------------- //
    // Persisted data

    /**
     * The current state of the pipe.
     */
    private State readState = State.IDLE, writeState = State.IDLE;

    /**
     * The value currently being written over this pipe.
     */
    private short value = 0;

    // --------------------------------------------------------------------- //
    // Computed data

    /**
     * Current state of the pipe, to enforce synchronization, i.e. make sure
     * each read/write combination always takes the same amount of steps
     * regardless of whether reader or writer ran first (when they start in
     * the same step).
     */
    private enum State {
        /**
         * Waiting for a reader.
         */
        IDLE,

        /**
         * Reader registered in this update.
         */
        BUSY,

        /**
         * Reader has registered and is ready to receive.
         */
        READY,

        /**
         * Data was read from the pipe this update.
         */
        FLUSHING
    }

    // NBT tag names.
    private static final String TAG_READ_STATE = "readState";
    private static final String TAG_WRITE_STATE = "writeState";
    private static final String TAG_VALUE = "value";

    /**
     * The container this pipe belongs to.
     */
    private final PipeHost host;

    /**
     * The faces this pipe is connected to in the owning {@link Casing}.
     */
    private final Face receivingFace, sendingFace;

    /**
     * The input port of this pipe in the owning {@link Casing}.
     */
    private final Port sendingPort;

    // --------------------------------------------------------------------- //

    public PipeImpl(final PipeHost host, final Face receivingFace, final Face sendingFace, final Port sendingPort) {
        this.host = host;
        this.receivingFace = receivingFace;
        this.sendingFace = sendingFace;
        this.sendingPort = sendingPort;
    }

    /**
     * Called from the owning {@link Casing} after
     * all {@link Module}s have been updated to update the pipe's
     * state in a synchronized manner.
     */
    public void step() {
        if (writeState == State.BUSY) {
            writeState = State.READY;
        } else if (readState == State.BUSY) {
            readState = State.READY;
        } else if (writeState == State.READY && readState == State.READY) {
            writeState = State.FLUSHING;
            readState = State.FLUSHING;
        }
    }

    public void readFromNBT(final NBTTagCompound nbt) {
        readState = EnumUtils.readFromNBT(State.class, TAG_READ_STATE, nbt);
        writeState = EnumUtils.readFromNBT(State.class, TAG_WRITE_STATE, nbt);
        value = nbt.getShort(TAG_VALUE);
    }

    public void writeToNBT(final NBTTagCompound nbt) {
        EnumUtils.writeToNBT(readState, TAG_READ_STATE, nbt);
        EnumUtils.writeToNBT(writeState, TAG_WRITE_STATE, nbt);
        nbt.setShort(TAG_VALUE, value);
    }

    // --------------------------------------------------------------------- //
    // Pipe

    @Override
    public void beginWrite(final short value) {
        if (writeState != State.IDLE) {
            throw new IllegalStateException("Trying to write to a busy pipe. Check isWriting().");
        }
        writeState = State.BUSY;
        this.value = value;
    }

    @Override
    public void cancelWrite() {
        writeState = State.IDLE;
        value = 0;
        if (readState == State.FLUSHING) {
            readState = State.READY;
        }
    }

    @Override
    public boolean isWriting() {
        return writeState != State.IDLE;
    }

    @Override
    public void beginRead() {
        if (readState != State.IDLE) {
            throw new IllegalStateException("Trying to write to a busy pipe. Check isReading().");
        }
        readState = State.BUSY;
    }

    @Override
    public void cancelRead() {
        readState = State.IDLE;
        if (writeState == State.FLUSHING) {
            writeState = State.READY;
        }
    }

    @Override
    public boolean isReading() {
        return readState != State.IDLE;
    }

    @Override
    public boolean canTransfer() {
        return writeState == State.FLUSHING && readState == State.FLUSHING;
    }

    @Override
    public short read() {
        if (!canTransfer()) {
            throw new IllegalStateException("No data to read. Check canTransfer().");
        }

        final double ox = Face.toEnumFacing(receivingFace).getFrontOffsetX() + Face.toEnumFacing(sendingFace).getFrontOffsetX();
        final double oy = Face.toEnumFacing(receivingFace).getFrontOffsetY() + Face.toEnumFacing(sendingFace).getFrontOffsetY();
        final double oz = Face.toEnumFacing(receivingFace).getFrontOffsetZ() + Face.toEnumFacing(sendingFace).getFrontOffsetZ();
        final double x = ox * 0.55 + host.getPipeHostPositionX() + 0.5;
        final double y = oy * 0.55 + host.getPipeHostPositionY() + 0.5;
        final double z = oz * 0.55 + host.getPipeHostPositionZ() + 0.5;
        final double extraOffsetY = oy < 0 ? -0.2 : (oy > 0) ? 0.1 : 0;

<<<<<<< HEAD
        final World world = host.getPipeHostWorld();
        final MessageParticleEffect message = new MessageParticleEffect(world, "reddust", x, y + extraOffsetY, z);
        final NetworkRegistry.TargetPoint target = Network.getTargetPoint(world, x, y, z, Network.RANGE_LOW);
        Network.INSTANCE.getWrapper().sendToAllAround(message, target);
=======
        Network.sendPipeEffect(host.getPipeHostWorld(), x, y + extraOffsetY, z);
>>>>>>> e0b367e3

        final short result = value;

        cancelWrite();
        cancelRead();

        host.onWriteComplete(sendingFace, sendingPort);
        return result;
    }

    // --------------------------------------------------------------------- //
    // Object

    @Override
    public String toString() {
        return "{" + host.getPipeHostPositionX() + ", " + host.getPipeHostPositionY() + ", " + host.getPipeHostPositionZ() + "}: " + sendingFace + " [" + writeState + "] -> " + receivingFace + " [" + readState + "]";
    }
}<|MERGE_RESOLUTION|>--- conflicted
+++ resolved
@@ -1,6 +1,5 @@
 package li.cil.tis3d.common.machine;
 
-import cpw.mods.fml.common.network.NetworkRegistry;
 import li.cil.tis3d.api.machine.Casing;
 import li.cil.tis3d.api.machine.Face;
 import li.cil.tis3d.api.machine.Pipe;
@@ -9,11 +8,6 @@
 import li.cil.tis3d.common.network.Network;
 import li.cil.tis3d.util.EnumUtils;
 import net.minecraft.nbt.NBTTagCompound;
-<<<<<<< HEAD
-import net.minecraft.world.World;
-=======
-import net.minecraft.util.BlockPos;
->>>>>>> e0b367e3
 
 /**
  * Implementation of {@link Pipe}s for passing data between {@link Module}s.
@@ -186,14 +180,7 @@
         final double z = oz * 0.55 + host.getPipeHostPositionZ() + 0.5;
         final double extraOffsetY = oy < 0 ? -0.2 : (oy > 0) ? 0.1 : 0;
 
-<<<<<<< HEAD
-        final World world = host.getPipeHostWorld();
-        final MessageParticleEffect message = new MessageParticleEffect(world, "reddust", x, y + extraOffsetY, z);
-        final NetworkRegistry.TargetPoint target = Network.getTargetPoint(world, x, y, z, Network.RANGE_LOW);
-        Network.INSTANCE.getWrapper().sendToAllAround(message, target);
-=======
         Network.sendPipeEffect(host.getPipeHostWorld(), x, y + extraOffsetY, z);
->>>>>>> e0b367e3
 
         final short result = value;
 
