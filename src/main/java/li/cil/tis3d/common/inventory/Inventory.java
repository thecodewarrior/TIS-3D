--- conflicted
+++ resolved
@@ -145,43 +145,4 @@
     public boolean isItemValidForSlot(final int index, final ItemStack stack) {
         return true;
     }
-
-<<<<<<< HEAD
-    // --------------------------------------------------------------------- //
-    // List
-
-    @Override
-    public ItemStack get(final int index) {
-        return getStackInSlot(index);
-    }
-
-    @Override
-    public int size() {
-        return getSizeInventory();
-    }
-
-    @Override
-    public ItemStack set(final int index, final ItemStack element) {
-        final ItemStack oldStack = get(index);
-        setInventorySlotContents(index, element);
-        return oldStack;
-=======
-    @Override
-    public int getField(final int id) {
-        return 0;
-    }
-
-    @Override
-    public void setField(final int id, final int value) {
-    }
-
-    @Override
-    public int getFieldCount() {
-        return 0;
-    }
-
-    @Override
-    public void clear() {
->>>>>>> 06002eae
-    }
 }