package li.cil.tis3d.common.inventory;

import net.minecraft.entity.player.EntityPlayer;
import net.minecraft.inventory.IInventory;
import net.minecraft.item.ItemStack;
import net.minecraft.nbt.NBTTagCompound;
import net.minecraft.nbt.NBTTagList;
import net.minecraft.util.text.ITextComponent;
import net.minecraft.util.text.TextComponentString;
import net.minecraft.util.text.TextComponentTranslation;
import net.minecraftforge.common.util.Constants;

import javax.annotation.Nullable;

/**
 * Base implementation of an array based inventory.
 */
public class Inventory implements IInventory {
    private static final String TAG_ITEMS = "inventory";

    private final String name;
    private final ItemStack[] items;

    public Inventory(final String name, final int size) {
        this.name = name;
        this.items = new ItemStack[size];
    }

    // --------------------------------------------------------------------- //

    public void readFromNBT(final NBTTagCompound nbt) {
        final NBTTagList itemList = nbt.getTagList(TAG_ITEMS, Constants.NBT.TAG_COMPOUND);
        final int count = Math.min(itemList.tagCount(), items.length);
        for (int index = 0; index < count; index++) {
            items[index] = ItemStack.loadItemStackFromNBT(itemList.getCompoundTagAt(index));
        }
    }

    public void writeToNBT(final NBTTagCompound nbt) {
        final NBTTagList itemList = new NBTTagList();
        for (final ItemStack stack : items) {
            final NBTTagCompound stackNbt = new NBTTagCompound();
            if (stack != null) {
                stack.writeToNBT(stackNbt);
            }
            itemList.appendTag(stackNbt);
        }
        nbt.setTag(TAG_ITEMS, itemList);
    }

    // --------------------------------------------------------------------- //

    protected void onItemAdded(final int index) {
    }

    protected void onItemRemoved(final int index) {
    }

    // --------------------------------------------------------------------- //
    // IWorldNameable

    @Override
    public String getName() {
        return name;
    }

    @Override
    public boolean hasCustomName() {
        return false;
    }

    @Override
    public ITextComponent getDisplayName() {
        return hasCustomName() ? new TextComponentString(getName()) : new TextComponentTranslation(getName());
    }

    // --------------------------------------------------------------------- //
    // IInventory

    @Override
    public int getSizeInventory() {
        return items.length;
    }

    @Override
    public ItemStack getStackInSlot(final int index) {
        return items[index];
    }

    @Override
    public ItemStack decrStackSize(final int index, final int count) {
        if (items[index] == null) {
            return null;
        } else if (items[index].stackSize <= count) {
            return removeStackFromSlot(index);
        } else {
            final ItemStack stack = items[index].splitStack(count);
<<<<<<< HEAD
            if (items[index].stackSize < 1) {
                items[index] = null;
            }
=======
            assert items[index].getCount() > 0;
>>>>>>> c75fe658
            markDirty();
            return stack;
        }
    }

    @Override
    public ItemStack removeStackFromSlot(final int index) {
        final ItemStack stack = items[index];
        setInventorySlotContents(index, null);
        return stack;
    }

    @Override
    public void setInventorySlotContents(final int index, @Nullable final ItemStack stack) {
        if (items[index] == stack) {
            return;
        }

        if (items[index] != null) {
            onItemRemoved(index);
        }

        items[index] = stack;

        if (items[index] != null) {
            onItemAdded(index);
        }

        markDirty();
    }

    @Override
    public int getInventoryStackLimit() {
        return 64;
    }

    @Override
    public void markDirty() {
    }

    @Override
    public boolean isUsableByPlayer(final EntityPlayer player) {
        return true;
    }

    @Override
    public void openInventory(final EntityPlayer player) {
    }

    @Override
    public void closeInventory(final EntityPlayer player) {
    }

    @Override
    public boolean isItemValidForSlot(final int index, final ItemStack stack) {
        return true;
    }

    @Override
    public int getField(final int id) {
        return 0;
    }

    @Override
    public void setField(final int id, final int value) {
    }

    @Override
    public int getFieldCount() {
        return 0;
    }

    @Override
    public void clear() {
    }
}<|MERGE_RESOLUTION|>--- conflicted
+++ resolved
@@ -95,13 +95,7 @@
             return removeStackFromSlot(index);
         } else {
             final ItemStack stack = items[index].splitStack(count);
-<<<<<<< HEAD
-            if (items[index].stackSize < 1) {
-                items[index] = null;
-            }
-=======
-            assert items[index].getCount() > 0;
->>>>>>> c75fe658
+            assert items[index].stackSize > 0;
             markDirty();
             return stack;
         }
