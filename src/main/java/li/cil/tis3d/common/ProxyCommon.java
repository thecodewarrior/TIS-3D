--- conflicted
+++ resolved
@@ -148,13 +148,8 @@
         Network.INSTANCE.init();
 
         // Register event handlers.
-<<<<<<< HEAD
-        MinecraftForge.EVENT_BUS.register(RegistryBundledRedstone.INSTANCE);
+        MinecraftForge.EVENT_BUS.register(RedstoneIntegration.INSTANCE);
         FMLCommonHandler.instance().bus().register(TickHandlerInfraredPacket.INSTANCE);
-=======
-        MinecraftForge.EVENT_BUS.register(RedstoneIntegration.INSTANCE);
-        MinecraftForge.EVENT_BUS.register(TickHandlerInfraredPacket.INSTANCE);
->>>>>>> 96bf914f
 
         // Register providers for built-in modules.
         ModuleAPI.addProvider(new ModuleProviderAudio());
