--- conflicted
+++ resolved
@@ -121,19 +121,15 @@
                 'R', "dustRedstone",
                 'D', "gemDiamond"));
 
-<<<<<<< HEAD
+        GameRegistry.addRecipe(new ShapedOreRecipe(new ItemStack(GameRegistry.findItem(API.MOD_ID, Constants.NAME_ITEM_MODULE_AUDIO), 2),
+                "PPP",
+                "INI",
+                " R ",
+                'P', "paneGlassColorless",
+                'I', "ingotIron",
+                'R', "dustRedstone",
+                'N', Blocks.noteblock));
         GameRegistry.addRecipe(new ShapedOreRecipe(new ItemStack(GameRegistry.findItem(API.MOD_ID, Constants.NAME_ITEM_MODULE_EXECUTION), 2),
-=======
-        GameRegistry.addRecipe(new ItemStack(GameRegistry.findItem(API.MOD_ID, Constants.NAME_ITEM_MODULE_AUDIO), 2),
-                "PPP",
-                "INI",
-                " R ",
-                'P', Blocks.glass_pane,
-                'I', Items.iron_ingot,
-                'R', Items.redstone,
-                'N', Blocks.noteblock);
-        GameRegistry.addRecipe(new ItemStack(GameRegistry.findItem(API.MOD_ID, Constants.NAME_ITEM_MODULE_EXECUTION), 2),
->>>>>>> 27c47a68
                 "PPP",
                 "IGI",
                 " R ",
