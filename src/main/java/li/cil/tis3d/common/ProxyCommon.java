--- conflicted
+++ resolved
@@ -145,14 +145,10 @@
 
     public Block registerBlock(final String name, final Supplier<Block> constructor, final Class<? extends TileEntity> tileEntity) {
         final Block block = constructor.get().
-<<<<<<< HEAD
+                setHardness(5).
+                setResistance(10).
                 setBlockName(API.MOD_ID + "." + name).
                 setBlockTextureName(API.MOD_ID + ":" + name).
-=======
-                setHardness(5).
-                setResistance(10).
-                setUnlocalizedName(API.MOD_ID + "." + name).
->>>>>>> 2c1b91e8
                 setCreativeTab(API.creativeTab);
         GameRegistry.registerBlock(block, name);
         GameRegistry.registerTileEntity(tileEntity, name);
