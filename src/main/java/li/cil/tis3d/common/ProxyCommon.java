package li.cil.tis3d.common;

import cpw.mods.fml.common.event.FMLInitializationEvent;
import cpw.mods.fml.common.event.FMLPreInitializationEvent;
import cpw.mods.fml.common.registry.EntityRegistry;
import cpw.mods.fml.common.registry.GameRegistry;
import li.cil.tis3d.api.API;
import li.cil.tis3d.api.ModuleAPI;
import li.cil.tis3d.common.api.CreativeTab;
import li.cil.tis3d.common.api.FontRendererAPIImpl;
import li.cil.tis3d.common.api.InfraredAPIImpl;
import li.cil.tis3d.common.api.ManualAPIImpl;
import li.cil.tis3d.common.api.ModuleAPIImpl;
import li.cil.tis3d.common.block.BlockCasing;
import li.cil.tis3d.common.block.BlockController;
import li.cil.tis3d.common.entity.EntityInfraredPacket;
import li.cil.tis3d.common.event.TickHandlerInfraredPacket;
import li.cil.tis3d.common.item.ItemBookManual;
import li.cil.tis3d.common.item.ItemBookCode;
import li.cil.tis3d.common.item.ItemModule;
import li.cil.tis3d.common.network.Network;
import li.cil.tis3d.common.provider.ModuleProviderExecution;
import li.cil.tis3d.common.provider.ModuleProviderInfrared;
import li.cil.tis3d.common.provider.ModuleProviderRandom;
import li.cil.tis3d.common.provider.ModuleProviderRedstone;
import li.cil.tis3d.common.provider.ModuleProviderStack;
import li.cil.tis3d.common.tile.TileEntityCasing;
import li.cil.tis3d.common.tile.TileEntityController;
import net.minecraft.init.Blocks;
import net.minecraft.init.Items;
import net.minecraft.item.ItemStack;
import net.minecraftforge.common.MinecraftForge;
import net.minecraftforge.oredict.OreDictionary;

/**
 * Takes care of common setup.
 */
public class ProxyCommon {
    private int controllerRenderId;
    private int casingRenderId;

    public void onPreInit(final FMLPreInitializationEvent event) {
        // Initialize API.
        API.creativeTab = new CreativeTab();

        API.fontRendererAPI = new FontRendererAPIImpl();
        API.infraredAPI = new InfraredAPIImpl();
        API.manualAPI = ManualAPIImpl.INSTANCE;
        API.moduleAPI = new ModuleAPIImpl();

        // Register blocks and items.
        GameRegistry.registerBlock(new BlockCasing().
                        setBlockName(API.MOD_ID + "." + Constants.NAME_BLOCK_CASING).
                        setBlockTextureName(API.MOD_ID + ":" + Constants.NAME_BLOCK_CASING).
                        setCreativeTab(API.creativeTab),
                Constants.NAME_BLOCK_CASING);
        GameRegistry.registerBlock(new BlockController().
                        setBlockName(API.MOD_ID + "." + Constants.NAME_BLOCK_CONTROLLER).
                        setBlockTextureName(API.MOD_ID + ":" + Constants.NAME_BLOCK_CONTROLLER).
                        setCreativeTab(API.creativeTab),
                Constants.NAME_BLOCK_CONTROLLER);

        GameRegistry.registerTileEntity(TileEntityCasing.class, Constants.NAME_BLOCK_CASING);
        GameRegistry.registerTileEntity(TileEntityController.class, Constants.NAME_BLOCK_CONTROLLER);

        GameRegistry.registerItem(new ItemModule().
                        setUnlocalizedName(API.MOD_ID + "." + Constants.NAME_ITEM_MODULE_EXECUTION).
                        setTextureName(API.MOD_ID + ":" + Constants.NAME_ITEM_MODULE_EXECUTION).
                        setCreativeTab(API.creativeTab),
                Constants.NAME_ITEM_MODULE_EXECUTION);
        GameRegistry.registerItem(new ItemModule().
                        setUnlocalizedName(API.MOD_ID + "." + Constants.NAME_ITEM_MODULE_INFRARED).
                        setTextureName(API.MOD_ID + ":" + Constants.NAME_ITEM_MODULE_INFRARED).
                        setCreativeTab(API.creativeTab),
                Constants.NAME_ITEM_MODULE_INFRARED);
        GameRegistry.registerItem(new ItemModule().
                        setUnlocalizedName(API.MOD_ID + "." + Constants.NAME_ITEM_MODULE_RANDOM).
                        setTextureName(API.MOD_ID + ":" + Constants.NAME_ITEM_MODULE_RANDOM).
                        setCreativeTab(API.creativeTab),
                Constants.NAME_ITEM_MODULE_RANDOM);
        GameRegistry.registerItem(new ItemModule().
                        setUnlocalizedName(API.MOD_ID + "." + Constants.NAME_ITEM_MODULE_REDSTONE).
                        setTextureName(API.MOD_ID + ":" + Constants.NAME_ITEM_MODULE_REDSTONE).
                        setCreativeTab(API.creativeTab),
                Constants.NAME_ITEM_MODULE_REDSTONE);
        GameRegistry.registerItem(new ItemModule().
                        setUnlocalizedName(API.MOD_ID + "." + Constants.NAME_ITEM_MODULE_STACK).
                        setTextureName(API.MOD_ID + ":" + Constants.NAME_ITEM_MODULE_STACK).
                        setCreativeTab(API.creativeTab),
                Constants.NAME_ITEM_MODULE_STACK);

<<<<<<< HEAD
        GameRegistry.registerItem(new ItemManual().
                        setUnlocalizedName(API.MOD_ID + "." + Constants.NAME_ITEM_MANUAL).
                        setTextureName(API.MOD_ID + ":" + Constants.NAME_ITEM_MANUAL).
=======
        GameRegistry.registerItem(new ItemBookCode().
                        setUnlocalizedName(API.MOD_ID + "." +Constants.NAME_ITEM_BOOK_CODE).
>>>>>>> 01de162b
                        setCreativeTab(API.creativeTab),
                Constants.NAME_ITEM_BOOK_CODE);
        GameRegistry.registerItem(new ItemBookManual().
                        setUnlocalizedName(API.MOD_ID + "." + Constants.NAME_ITEM_BOOK_MANUAL).
                        setCreativeTab(API.creativeTab),
                Constants.NAME_ITEM_BOOK_MANUAL);

        Settings.load(event.getSuggestedConfigurationFile());
    }

    public void onInit(final FMLInitializationEvent event) {
        // Register Ore Dictionary entries.
        OreDictionary.registerOre("book", GameRegistry.findItem(API.MOD_ID, Constants.NAME_ITEM_BOOK_MANUAL));

        OreDictionary.registerOre(API.MOD_ID + ":module", GameRegistry.findItem(API.MOD_ID, Constants.NAME_ITEM_MODULE_EXECUTION));
        OreDictionary.registerOre(API.MOD_ID + ":module", GameRegistry.findItem(API.MOD_ID, Constants.NAME_ITEM_MODULE_INFRARED));
        OreDictionary.registerOre(API.MOD_ID + ":module", GameRegistry.findItem(API.MOD_ID, Constants.NAME_ITEM_MODULE_RANDOM));
        OreDictionary.registerOre(API.MOD_ID + ":module", GameRegistry.findItem(API.MOD_ID, Constants.NAME_ITEM_MODULE_REDSTONE));
        OreDictionary.registerOre(API.MOD_ID + ":module", GameRegistry.findItem(API.MOD_ID, Constants.NAME_ITEM_MODULE_STACK));

        // Hardcoded recipes!
        GameRegistry.addRecipe(new ItemStack(GameRegistry.findBlock(API.MOD_ID, Constants.NAME_BLOCK_CASING), 8),
                "IRI",
                "RBR",
                "IRI",
                'I', Items.iron_ingot,
                'R', Items.redstone,
                'B', Blocks.iron_block);
        GameRegistry.addRecipe(new ItemStack(GameRegistry.findBlock(API.MOD_ID, Constants.NAME_BLOCK_CONTROLLER), 1),
                "IRI",
                "RDR",
                "IRI",
                'I', Items.iron_ingot,
                'R', Items.redstone,
                'D', Items.diamond);

        GameRegistry.addRecipe(new ItemStack(GameRegistry.findItem(API.MOD_ID, Constants.NAME_ITEM_MODULE_EXECUTION), 2),
                "PPP",
                "IGI",
                " R ",
                'P', Blocks.glass_pane,
                'I', Items.iron_ingot,
                'R', Items.redstone,
                'G', Items.gold_ingot);
        GameRegistry.addRecipe(new ItemStack(GameRegistry.findItem(API.MOD_ID, Constants.NAME_ITEM_MODULE_INFRARED), 2),
                "PPP",
                "IGI",
                " R ",
                'P', Blocks.glass_pane,
                'I', Items.iron_ingot,
                'R', Items.redstone,
                'G', Items.spider_eye);
        GameRegistry.addRecipe(new ItemStack(GameRegistry.findItem(API.MOD_ID, Constants.NAME_ITEM_MODULE_RANDOM), 2),
                "PPP",
                "IEI",
                " R ",
                'P', Blocks.glass_pane,
                'I', Items.iron_ingot,
                'R', Items.redstone,
                'E', Items.ender_pearl);
        GameRegistry.addRecipe(new ItemStack(GameRegistry.findItem(API.MOD_ID, Constants.NAME_ITEM_MODULE_REDSTONE), 2),
                "PPP",
                "ICI",
                " R ",
                'P', Blocks.glass_pane,
                'I', Items.iron_ingot,
                'R', Items.redstone,
                'C', Items.repeater);
        GameRegistry.addRecipe(new ItemStack(GameRegistry.findItem(API.MOD_ID, Constants.NAME_ITEM_MODULE_STACK), 2),
                "PPP",
                "IEI",
                " R ",
                'P', Blocks.glass_pane,
                'I', Items.iron_ingot,
                'R', Items.redstone,
                'E', Blocks.chest);

        // Register entities.
        EntityRegistry.registerModEntity(EntityInfraredPacket.class, Constants.NAME_ENTITY_INFRARED_PACKET, 1, TIS3D.instance, 16, 1, true);

        // Register network handler.
        Network.INSTANCE.init();

        // Register event handlers.
        MinecraftForge.EVENT_BUS.register(TickHandlerInfraredPacket.INSTANCE);

        // Register providers for built-in modules.
        ModuleAPI.addProvider(new ModuleProviderExecution());
        ModuleAPI.addProvider(new ModuleProviderInfrared());
        ModuleAPI.addProvider(new ModuleProviderStack());
        ModuleAPI.addProvider(new ModuleProviderRandom());
        ModuleAPI.addProvider(new ModuleProviderRedstone());
    }

    public int getControllerRenderId() {
        return controllerRenderId;
    }

    public void setControllerRenderId(final int controllerRenderId) {
        this.controllerRenderId = controllerRenderId;
    }

    public int getCasingRenderId() {
        return casingRenderId;
    }

    public void setCasingRenderId(final int casingRenderId) {
        this.casingRenderId = casingRenderId;
    }
}<|MERGE_RESOLUTION|>--- conflicted
+++ resolved
@@ -15,8 +15,8 @@
 import li.cil.tis3d.common.block.BlockController;
 import li.cil.tis3d.common.entity.EntityInfraredPacket;
 import li.cil.tis3d.common.event.TickHandlerInfraredPacket;
+import li.cil.tis3d.common.item.ItemBookCode;
 import li.cil.tis3d.common.item.ItemBookManual;
-import li.cil.tis3d.common.item.ItemBookCode;
 import li.cil.tis3d.common.item.ItemModule;
 import li.cil.tis3d.common.network.Network;
 import li.cil.tis3d.common.provider.ModuleProviderExecution;
@@ -89,18 +89,14 @@
                         setCreativeTab(API.creativeTab),
                 Constants.NAME_ITEM_MODULE_STACK);
 
-<<<<<<< HEAD
-        GameRegistry.registerItem(new ItemManual().
-                        setUnlocalizedName(API.MOD_ID + "." + Constants.NAME_ITEM_MANUAL).
-                        setTextureName(API.MOD_ID + ":" + Constants.NAME_ITEM_MANUAL).
-=======
         GameRegistry.registerItem(new ItemBookCode().
-                        setUnlocalizedName(API.MOD_ID + "." +Constants.NAME_ITEM_BOOK_CODE).
->>>>>>> 01de162b
+                        setUnlocalizedName(API.MOD_ID + "." + Constants.NAME_ITEM_BOOK_CODE).
+                        setTextureName(API.MOD_ID + ":" + Constants.NAME_ITEM_BOOK_CODE).
                         setCreativeTab(API.creativeTab),
                 Constants.NAME_ITEM_BOOK_CODE);
         GameRegistry.registerItem(new ItemBookManual().
                         setUnlocalizedName(API.MOD_ID + "." + Constants.NAME_ITEM_BOOK_MANUAL).
+                        setTextureName(API.MOD_ID + ":" + Constants.NAME_ITEM_BOOK_MANUAL).
                         setCreativeTab(API.creativeTab),
                 Constants.NAME_ITEM_BOOK_MANUAL);
 
