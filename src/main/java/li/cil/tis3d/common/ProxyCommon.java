--- conflicted
+++ resolved
@@ -8,12 +8,9 @@
 import li.cil.tis3d.common.api.ModuleAPIImpl;
 import li.cil.tis3d.common.block.BlockCasing;
 import li.cil.tis3d.common.block.BlockController;
-<<<<<<< HEAD
-import li.cil.tis3d.common.item.ItemCodeBook;
-=======
 import li.cil.tis3d.common.entity.EntityInfraredPacket;
 import li.cil.tis3d.common.event.TickHandlerInfraredPacket;
->>>>>>> f7a51dcb
+import li.cil.tis3d.common.item.ItemCodeBook;
 import li.cil.tis3d.common.item.ItemModule;
 import li.cil.tis3d.common.network.Network;
 import li.cil.tis3d.common.provider.ModuleProviderExecution;
@@ -134,15 +131,12 @@
                 'R', Items.redstone,
                 'E', Blocks.chest);
 
-<<<<<<< HEAD
         GameRegistry.addShapelessRecipe(new ItemStack(GameRegistry.findItem(API.MOD_ID, Constants.NAME_ITEM_CODE_BOOK), 1),
                 Items.book,
                 Items.redstone);
 
-=======
         // Register entities.
         EntityRegistry.registerModEntity(EntityInfraredPacket.class, Constants.NAME_ENTITY_INFRARED_PACKET, 1, TIS3D.instance, 16, 1, true);
->>>>>>> f7a51dcb
 
         // Register network handler.
         Network.INSTANCE.init();
