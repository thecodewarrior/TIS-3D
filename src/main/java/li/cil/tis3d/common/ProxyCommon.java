--- conflicted
+++ resolved
@@ -11,11 +11,8 @@
 import li.cil.tis3d.common.block.BlockController;
 import li.cil.tis3d.common.entity.EntityInfraredPacket;
 import li.cil.tis3d.common.event.TickHandlerInfraredPacket;
-<<<<<<< HEAD
+import li.cil.tis3d.common.item.ItemManual;
 import li.cil.tis3d.common.item.ItemCodeBook;
-=======
-import li.cil.tis3d.common.item.ItemManual;
->>>>>>> 39eb6374
 import li.cil.tis3d.common.item.ItemModule;
 import li.cil.tis3d.common.network.Network;
 import li.cil.tis3d.common.provider.ModuleProviderExecution;
@@ -82,17 +79,15 @@
                         setCreativeTab(API.creativeTab),
                 Constants.NAME_ITEM_MODULE_STACK);
 
-<<<<<<< HEAD
+        GameRegistry.registerItem(new ItemManual().
+                        setUnlocalizedName(API.MOD_ID + "." + Constants.NAME_ITEM_MANUAL).
+                        setCreativeTab(API.creativeTab),
+                Constants.NAME_ITEM_MANUAL);
+
         GameRegistry.registerItem(new ItemCodeBook().
                         setUnlocalizedName(Constants.NAME_ITEM_CODE_BOOK).
                         setCreativeTab(API.creativeTab),
                 Constants.NAME_ITEM_CODE_BOOK);
-=======
-        GameRegistry.registerItem(new ItemManual().
-                        setUnlocalizedName(API.MOD_ID + "." + Constants.NAME_ITEM_MANUAL).
-                        setCreativeTab(API.creativeTab),
-                Constants.NAME_ITEM_MANUAL);
->>>>>>> 39eb6374
 
         Settings.load(event.getSuggestedConfigurationFile());
     }
