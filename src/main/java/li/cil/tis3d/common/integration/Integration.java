package li.cil.tis3d.common.integration;

import cpw.mods.fml.common.event.FMLInitializationEvent;
import cpw.mods.fml.common.event.FMLPostInitializationEvent;
import cpw.mods.fml.common.event.FMLPreInitializationEvent;
import li.cil.tis3d.common.integration.bluepower.ProxyBluePower;
import li.cil.tis3d.common.integration.minecraft.ProxyMinecraft;
import li.cil.tis3d.common.integration.projectred.ProxyProjectRed;
import li.cil.tis3d.common.integration.redlogic.ProxyRedLogic;

import java.util.ArrayList;
import java.util.List;

/**
 * Central registry tracking mod proxies and initializing them.
 */
public final class Integration {
    private static final List<ModProxy> proxies = new ArrayList<>();

<<<<<<< HEAD
    // --------------------------------------------------------------------- //

    private final List<ModProxy> proxies = new ArrayList<>();

    private Integration() {
        proxies.add(new ProxyBluePower());
        proxies.add(new ProxyProjectRed());
        proxies.add(new ProxyRedLogic());
=======
    static {
        proxies.add(new ProxyCharsetWires());
>>>>>>> 5ba3cf8f
        proxies.add(new ProxyMinecraft());
    }

    // --------------------------------------------------------------------- //

    public static void preInit(final FMLPreInitializationEvent event) {
        proxies.stream().filter(ModProxy::isAvailable).forEach(proxy -> proxy.preInit(event));
    }

    public static void init(final FMLInitializationEvent event) {
        proxies.stream().filter(ModProxy::isAvailable).forEach(proxy -> proxy.init(event));
    }

    public static void postInit(final FMLPostInitializationEvent event) {
        proxies.stream().filter(ModProxy::isAvailable).forEach(proxy -> proxy.postInit(event));
    }

    private Integration() {
    }
}<|MERGE_RESOLUTION|>--- conflicted
+++ resolved
@@ -17,19 +17,10 @@
 public final class Integration {
     private static final List<ModProxy> proxies = new ArrayList<>();
 
-<<<<<<< HEAD
-    // --------------------------------------------------------------------- //
-
-    private final List<ModProxy> proxies = new ArrayList<>();
-
-    private Integration() {
+    static {
         proxies.add(new ProxyBluePower());
         proxies.add(new ProxyProjectRed());
         proxies.add(new ProxyRedLogic());
-=======
-    static {
-        proxies.add(new ProxyCharsetWires());
->>>>>>> 5ba3cf8f
         proxies.add(new ProxyMinecraft());
     }
 
