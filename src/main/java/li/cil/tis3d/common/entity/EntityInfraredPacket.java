package li.cil.tis3d.common.entity;

import cpw.mods.fml.common.network.NetworkRegistry;
import cpw.mods.fml.relauncher.Side;
import cpw.mods.fml.relauncher.SideOnly;
import li.cil.tis3d.api.infrared.InfraredPacket;
import li.cil.tis3d.api.infrared.InfraredReceiver;
import li.cil.tis3d.common.event.TickHandlerInfraredPacket;
import li.cil.tis3d.common.network.Network;
import li.cil.tis3d.common.network.message.MessageParticleEffect;
import li.cil.tis3d.util.Raytracing;
import net.minecraft.block.Block;
import net.minecraft.entity.Entity;
import net.minecraft.init.Blocks;
import net.minecraft.item.ItemStack;
import net.minecraft.nbt.NBTTagCompound;
import net.minecraft.tileentity.TileEntity;
import net.minecraft.util.AxisAlignedBB;
import net.minecraft.util.MovingObjectPosition;
import net.minecraft.util.Vec3;
import net.minecraft.world.World;

import java.util.List;

/**
 * Represents a single value in transmission, sent by an {@link li.cil.tis3d.common.module.ModuleInfrared}.
 */
public class EntityInfraredPacket extends Entity implements InfraredPacket {
    // --------------------------------------------------------------------- //
    // Computed data

    /**
     * No we don't move at the speed of light, even though we're infrared.
     * <p>
     * Don't ask. This is Minecraft.
     */
    private final static float TRAVEL_SPEED = 24f;

    /**
     * The default lifetime of a packet, in ticks, implicitly controlling how
     * far packets travel (that being <tt>TRAVEL_SPEED * DEFAULT_LIFETIME</tt>).
     */
    private static final int DEFAULT_LIFETIME = 2;

    // NBT tag names.
    private static final String TAG_VALUE = "value";
    private static final String TAG_LIFETIME = "lifetime";

    // Data watcher ids.
    private static final int DATA_VALUE = 5;

    // --------------------------------------------------------------------- //
    // Persisted data

    /**
     * The number of ticks that remain until the packet de-spawns.
     */
    private int lifetime;

    /**
     * The value carried by this packet.
     */
    private int value;

    public EntityInfraredPacket(final World world) {
        super(world);
        isImmuneToFire = true;
        setSize(0.25f, 0.25f);
    }

    // --------------------------------------------------------------------- //

    /**
     * Sets up the packet's starting position, velocity and value carried.
     * <p>
     * Called from {@link li.cil.tis3d.common.module.ModuleInfrared} directly
     * after instantiation of a new infrared packet entity.
     *
     * @param start     the position of the block that spawned the packet.
     * @param direction the direction in which the packet was emitted.
     * @param value     the value the packet carries.
     */
    public void configure(final Vec3 start, final Vec3 direction, final int value) {
        setPosition(start.xCoord, start.yCoord, start.zCoord);
        motionX = direction.xCoord * TRAVEL_SPEED;
        motionY = direction.yCoord * TRAVEL_SPEED;
        motionZ = direction.zCoord * TRAVEL_SPEED;
        lifetime = DEFAULT_LIFETIME;
        this.value = value;
        dataWatcher.updateObject(DATA_VALUE, value);
    }

    /**
     * Called from our watchdog each server tick to update our lifetime.
     */
    public void updateLifetime() {
        if (lifetime-- < 1) {
            setDead();
        }
    }

    /**
     * Unflag the entity as dead; used to revive it when being redirected.
     */
    private void revive() {
        isDead = false;
        if (!worldObj.isRemote) {
            TickHandlerInfraredPacket.INSTANCE.watchPacket(this);
        }
    }

    // --------------------------------------------------------------------- //

    @Override
    protected void entityInit() {
        dataWatcher.addObject(DATA_VALUE, 0);
        if (!worldObj.isRemote) {
            TickHandlerInfraredPacket.INSTANCE.watchPacket(this);
        }
    }

    @Override
    public void setDead() {
        super.setDead();
        if (!worldObj.isRemote) {
            TickHandlerInfraredPacket.INSTANCE.unwatchPacket(this);
        }
    }

    @Override
    protected void readEntityFromNBT(final NBTTagCompound nbt) {
        lifetime = nbt.getInteger(TAG_LIFETIME);
        value = nbt.getInteger(TAG_VALUE);
    }

    @Override
    protected void writeEntityToNBT(final NBTTagCompound nbt) {
        nbt.setInteger(TAG_LIFETIME, lifetime);
        nbt.setInteger(TAG_VALUE, value);
    }

    @Override
    public void onEntityUpdate() {
        // Enforce lifetime, fail-safe, should be tracked in updateLifetime().
        if (lifetime < 1) {
            setDead();
            return;
        }

        // Do general update logic.
        super.onEntityUpdate();

        // Check for collisions and handle them.
        final MovingObjectPosition hit = checkCollisions();

        // Emit some particles.
        emitParticles(hit);

        // Update position.
        posX += motionX;
        posY += motionY;
        posZ += motionZ;

        // Update bounding box.
        setPosition(posX, posY, posZ);
    }

    @Override
    public boolean handleWaterMovement() {
        return false;
    }

    @Override
    public boolean isPushedByWater() {
        return false;
    }

    @Override
    public ItemStack getPickedResult(final MovingObjectPosition hit) {
        return null;
    }

    @SideOnly(Side.CLIENT)
    @Override
    public boolean isInRangeToRenderDist(final double distance) {
        return false;
    }

    @Override
    public boolean shouldRenderInPass(final int pass) {
        return false;
    }

    // --------------------------------------------------------------------- //
    // InfraredPacket

    @Override
    public int getPacketValue() {
        return value;
    }

    @Override
    public Vec3 getPacketPosition() {
        return Vec3.createVectorHelper(posX, posY, posZ);
    }

    @Override
    public Vec3 getPacketDirection() {
        return Vec3.createVectorHelper(motionX, motionY, motionZ).normalize();
    }

    @Override
    public void redirectPacket(final Vec3 position, final Vec3 direction, final int addedLifetime) {
        lifetime += addedLifetime;
        if (lifetime > 0) {
            // Revive!
            revive();

            // Apply new position.
            final Vec3 oldPos = getPacketPosition();
            final Vec3 delta = position.subtract(oldPos);
            final double sqrDelta = delta.dotProduct(delta);
            if (sqrDelta > TRAVEL_SPEED * TRAVEL_SPEED) {
                // Clamp to an area where we won't get weird effects due to
                // the later adjustment of the position to compensate for
                // manual movement (see `checkCollisions`).
                final double normalizer = TRAVEL_SPEED * TRAVEL_SPEED / sqrDelta;
                posX = position.xCoord * normalizer;
                posY = position.yCoord * normalizer;
                posZ = position.zCoord * normalizer;
            } else {
                posX = position.xCoord;
                posY = position.yCoord;
                posZ = position.zCoord;
            }

            // Apply new direction.
            final Vec3 motionVec = direction.normalize();
            motionX = motionVec.xCoord * TRAVEL_SPEED;
            motionY = motionVec.yCoord * TRAVEL_SPEED;
            motionZ = motionVec.zCoord * TRAVEL_SPEED;
        }
    }

    // --------------------------------------------------------------------- //

<<<<<<< HEAD
    private void emitParticles() {
        final World world = worldObj;
=======
    private void emitParticles(final MovingObjectPosition hit) {
        final World world = getEntityWorld();
>>>>>>> 7184a795
        if (world.isRemote) {
            // Entities regularly die too quickly for the client to have a
            // chance to simulate them, so we trigger the particles from
            // the server. Kinda meh, but whatever works.
            return;
        }

        final double t = rand.nextDouble();

        final double dx, dy, dz;
        if (hit == null || hit.hitVec == null) {
            dx = motionX;
            dy = motionY;
            dz = motionZ;
        } else {
            dx = hit.hitVec.xCoord - posX;
            dy = hit.hitVec.yCoord - posY;
            dz = hit.hitVec.zCoord - posZ;
        }

        final double x = posX + dx * t;
        final double y = posY + dy * t;
        final double z = posZ + dz * t;

        final MessageParticleEffect message = new MessageParticleEffect(world, "reddust", x, y, z);
        final NetworkRegistry.TargetPoint target = Network.getTargetPoint(world, x, y, z, Network.RANGE_LOW);
        Network.INSTANCE.getWrapper().sendToAllAround(message, target);
    }

    private MovingObjectPosition checkCollisions() {
        final MovingObjectPosition hit = checkCollision();
        if (hit != null) {
            // For travel distance adjustment, see below.
            final Vec3 oldPos = getPacketPosition();

            switch (hit.typeOfHit) {
                case BLOCK:
                    onBlockCollision(hit);
                    break;
                case ENTITY:
                    onEntityCollision(hit);
                    break;
                default:
                    return null;
            }

            // Offset to compensate position adjustments. This way the total
            // distance the packet travels per tick stays constant, even if
            // it was moved around by a packet handler.
            final Vec3 newPos = getPacketPosition();
            final double delta = newPos.subtract(oldPos).lengthVector() / TRAVEL_SPEED;
            posX -= motionX * delta;
            posY -= motionY * delta;
            posZ -= motionZ * delta;
        }
        return hit;
    }

    private MovingObjectPosition checkCollision() {
        final World world = worldObj;
        final Vec3 start = Vec3.createVectorHelper(posX, posY, posZ);
        final Vec3 target = start.addVector(motionX, motionY, motionZ);

        // Check for block collisions.
        final MovingObjectPosition blockHit = Raytracing.raytrace(world, start, target, Raytracing::intersectIgnoringTransparent);

        // Check for entity collisions.
        final MovingObjectPosition entityHit = checkEntityCollision(world, start, target);

        // If we have both, pick the closer one.
        if (blockHit != null && blockHit.typeOfHit != MovingObjectPosition.MovingObjectType.MISS &&
                entityHit != null && entityHit.typeOfHit != MovingObjectPosition.MovingObjectType.MISS) {
            if (blockHit.hitVec.squareDistanceTo(start) < entityHit.hitVec.squareDistanceTo(start)) {
                return blockHit;
            } else {
                return entityHit;
            }
        } else if (blockHit != null) {
            return blockHit;
        } else if (entityHit != null) {
            return entityHit;
        } else {
            return null;
        }
    }

    private MovingObjectPosition checkEntityCollision(final World world, final Vec3 start, final Vec3 target) {
        MovingObjectPosition entityHit = null;
        double bestSqrDistance = Double.POSITIVE_INFINITY;

        final List collisions = world.getEntitiesWithinAABBExcludingEntity(this, boundingBox.addCoord(motionX, motionY, motionZ));
        for (final Object collision : collisions) {
            final Entity entity = (Entity) collision;
            if (entity.canBeCollidedWith()) {
                final AxisAlignedBB entityBounds = entity.boundingBox;
                final MovingObjectPosition hit = entityBounds.calculateIntercept(start, target);
                if (hit != null) {
                    final double sqrDistance = start.squareDistanceTo(hit.hitVec);
                    if (sqrDistance < bestSqrDistance) {
                        hit.entityHit = entity;
                        hit.typeOfHit = MovingObjectPosition.MovingObjectType.ENTITY;
                        entityHit = hit;
                        bestSqrDistance = sqrDistance;
                    }
                }
            }
        }

        return entityHit;
    }

    private void onBlockCollision(final MovingObjectPosition hit) {
        final World world = worldObj;

        // Just in case...
        final int posX = hit.blockX;
        final int posY = hit.blockY;
        final int posZ = hit.blockZ;
        if (!world.blockExists(posX, posY, posZ)) {
            return;
        }
        final Block block = world.getBlock(posX, posY, posZ);

        // Traveling through a portal?
        if (hit.typeOfHit == MovingObjectPosition.MovingObjectType.BLOCK && block == Blocks.portal) {
            setInPortal();
            return;
        }

        // First things first, we ded.
        setDead();

        // Next up, notify receiver, if any.
        if (block instanceof InfraredReceiver) {
            ((InfraredReceiver) block).onInfraredPacket(this, hit);
        }

        final TileEntity tileEntity = world.getTileEntity(posX, posY, posZ);
        if (tileEntity instanceof InfraredReceiver) {
            ((InfraredReceiver) tileEntity).onInfraredPacket(this, hit);
        }
    }

    private void onEntityCollision(final MovingObjectPosition hit) {
        // First things first, we ded.
        setDead();

        // Next up, notify receiver, if any.
        final Entity entity = hit.entityHit;
        if (entity instanceof InfraredReceiver) {
            ((InfraredReceiver) entity).onInfraredPacket(this, hit);
        }
    }
}<|MERGE_RESOLUTION|>--- conflicted
+++ resolved
@@ -244,13 +244,8 @@
 
     // --------------------------------------------------------------------- //
 
-<<<<<<< HEAD
-    private void emitParticles() {
+    private void emitParticles(final MovingObjectPosition hit) {
         final World world = worldObj;
-=======
-    private void emitParticles(final MovingObjectPosition hit) {
-        final World world = getEntityWorld();
->>>>>>> 7184a795
         if (world.isRemote) {
             // Entities regularly die too quickly for the client to have a
             // chance to simulate them, so we trigger the particles from
