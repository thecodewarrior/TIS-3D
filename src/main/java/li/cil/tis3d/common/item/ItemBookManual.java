package li.cil.tis3d.common.item;

import li.cil.tis3d.api.ManualAPI;
import li.cil.tis3d.common.Constants;
import net.minecraft.client.Minecraft;
import net.minecraft.client.gui.FontRenderer;
import net.minecraft.client.resources.I18n;
import net.minecraft.entity.player.EntityPlayer;
import net.minecraft.item.ItemBook;
import net.minecraft.item.ItemStack;
import net.minecraft.util.ActionResult;
import net.minecraft.util.EnumActionResult;
import net.minecraft.util.EnumFacing;
import net.minecraft.util.EnumHand;
import net.minecraft.util.math.BlockPos;
import net.minecraft.world.World;
import net.minecraftforge.fml.relauncher.Side;
import net.minecraftforge.fml.relauncher.SideOnly;

import javax.annotation.Nullable;
import java.util.List;

/**
 * The manual!
 */
public final class ItemBookManual extends ItemBook {
    public static boolean tryOpenManual(final World world, final EntityPlayer player, @Nullable final String path) {
        if (path == null) {
            return false;
        }

        if (world.isRemote) {
            ManualAPI.openFor(player);
            ManualAPI.reset();
            ManualAPI.navigate(path);
        }

        return true;
    }

    // --------------------------------------------------------------------- //
    // Item

    @SideOnly(Side.CLIENT)
<<<<<<< HEAD
    @Nullable
    @Override
    public FontRenderer getFontRenderer(final ItemStack stack) {
        return Minecraft.getMinecraft().fontRendererObj;
    }

    @SideOnly(Side.CLIENT)
=======
>>>>>>> 500f4540
    @Override
    public void addInformation(final ItemStack stack, final EntityPlayer player, final List<String> tooltip, final boolean advanced) {
        super.addInformation(stack, player, tooltip, advanced);
        final String info = I18n.format(Constants.TOOLTIP_BOOK_MANUAL);
        final FontRenderer fontRenderer = Minecraft.getMinecraft().fontRenderer;
        tooltip.addAll(fontRenderer.listFormattedStringToWidth(info, li.cil.tis3d.common.Constants.MAX_TOOLTIP_WIDTH));
    }

    @Override
    public EnumActionResult onItemUse(final ItemStack stack, final EntityPlayer player, final World world, final BlockPos pos, final EnumHand hand, final EnumFacing facing, final float hitX, final float hitY, final float hitZ) {
        return tryOpenManual(world, player, ManualAPI.pathFor(world, pos)) ? EnumActionResult.SUCCESS : EnumActionResult.PASS;
    }

    @Override
    public ActionResult<ItemStack> onItemRightClick(final ItemStack stack, final World world, final EntityPlayer player, final EnumHand hand) {
        if (world.isRemote) {
            if (player.isSneaking()) {
                ManualAPI.reset();
            }
            ManualAPI.openFor(player);
        }
        return super.onItemRightClick(stack, world, player, hand);
    }

    // --------------------------------------------------------------------- //
    // ItemBook

    @Override
    public boolean isEnchantable(final ItemStack stack) {
        return false;
    }

    @Override
    public int getItemEnchantability() {
        return 0;
    }
}<|MERGE_RESOLUTION|>--- conflicted
+++ resolved
@@ -42,23 +42,13 @@
     // Item
 
     @SideOnly(Side.CLIENT)
-<<<<<<< HEAD
-    @Nullable
-    @Override
-    public FontRenderer getFontRenderer(final ItemStack stack) {
-        return Minecraft.getMinecraft().fontRendererObj;
-    }
-
-    @SideOnly(Side.CLIENT)
-=======
->>>>>>> 500f4540
     @Override
     public void addInformation(final ItemStack stack, final EntityPlayer player, final List<String> tooltip, final boolean advanced) {
         super.addInformation(stack, player, tooltip, advanced);
         final String info = I18n.format(Constants.TOOLTIP_BOOK_MANUAL);
-        final FontRenderer fontRenderer = Minecraft.getMinecraft().fontRenderer;
+        final FontRenderer fontRenderer = Minecraft.getMinecraft().fontRendererObj;
         tooltip.addAll(fontRenderer.listFormattedStringToWidth(info, li.cil.tis3d.common.Constants.MAX_TOOLTIP_WIDTH));
-    }
+        }
 
     @Override
     public EnumActionResult onItemUse(final ItemStack stack, final EntityPlayer player, final World world, final BlockPos pos, final EnumHand hand, final EnumFacing facing, final float hitX, final float hitY, final float hitZ) {
