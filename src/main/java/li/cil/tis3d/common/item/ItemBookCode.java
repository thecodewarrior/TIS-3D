--- conflicted
+++ resolved
@@ -15,12 +15,6 @@
 import net.minecraft.nbt.NBTTagCompound;
 import net.minecraft.nbt.NBTTagList;
 import net.minecraft.nbt.NBTTagString;
-<<<<<<< HEAD
-import net.minecraft.tileentity.TileEntity;
-import net.minecraft.util.EnumFacing;
-=======
-import net.minecraft.util.BlockPos;
->>>>>>> 7673002d
 import net.minecraft.util.StatCollector;
 import net.minecraft.world.World;
 import net.minecraftforge.common.util.Constants;
@@ -64,36 +58,6 @@
     }
 
     @Override
-<<<<<<< HEAD
-    public boolean onItemUse(final ItemStack stack, final EntityPlayer player, final World world, final int x, final int y, final int z, final int side, final float hitX, final float hitY, final float hitZ) {
-        final TileEntity tileEntity = world.getTileEntity(x, y, z);
-        if (tileEntity instanceof Casing) {
-            final Casing casing = (Casing) tileEntity;
-            final Module module = casing.getModule(Face.fromEnumFacing(EnumFacing.getFront(side)));
-            if (module instanceof ModuleExecution) {
-                final ModuleExecution moduleExecution = (ModuleExecution) module;
-                final MachineState state = moduleExecution.getState();
-                final Data data = Data.loadFromStack(stack);
-                if (player.isSneaking()) {
-                    if (state.code != null && state.code.length > 0) {
-                        data.addProgram(Arrays.asList(state.code));
-                        Data.saveToStack(stack, data);
-                    }
-                } else {
-                    if (data.getProgramCount() > 0) {
-                        final List<String> code = data.getProgram(data.getSelectedProgram());
-                        moduleExecution.compile(code, player);
-                    }
-                }
-                return true;
-            }
-        }
-        return super.onItemUse(stack, player, world, x, y, z, side, hitX, hitY, hitZ);
-    }
-
-    @Override
-=======
->>>>>>> 7673002d
     public ItemStack onItemRightClick(final ItemStack stack, final World world, final EntityPlayer player) {
         if (world.isRemote) {
             player.openGui(TIS3D.instance, GuiHandlerClient.ID_GUI_BOOK_CODE, world, 0, 0, 0);
@@ -102,8 +66,8 @@
     }
 
     @Override
-    public boolean doesSneakBypassUse(final World world, final BlockPos pos, final EntityPlayer player) {
-        return world.isBlockLoaded(pos) && world.getTileEntity(pos) instanceof Casing;
+    public boolean doesSneakBypassUse(final World world, final int x, final int y, final int z, final EntityPlayer player) {
+        return world.blockExists(x, y, z) && world.getTileEntity(x, y, z) instanceof Casing;
     }
 
     // --------------------------------------------------------------------- //
