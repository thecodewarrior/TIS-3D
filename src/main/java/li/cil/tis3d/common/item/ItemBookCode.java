--- conflicted
+++ resolved
@@ -1,6 +1,8 @@
 package li.cil.tis3d.common.item;
 
 import cpw.mods.fml.common.registry.GameRegistry;
+import cpw.mods.fml.relauncher.Side;
+import cpw.mods.fml.relauncher.SideOnly;
 import li.cil.tis3d.api.API;
 import li.cil.tis3d.api.machine.Casing;
 import li.cil.tis3d.api.machine.Face;
@@ -22,12 +24,6 @@
 import net.minecraft.util.StatCollector;
 import net.minecraft.world.World;
 import net.minecraftforge.common.util.Constants;
-<<<<<<< HEAD
-=======
-import net.minecraftforge.fml.common.registry.GameRegistry;
-import net.minecraftforge.fml.relauncher.Side;
-import net.minecraftforge.fml.relauncher.SideOnly;
->>>>>>> 1c45c5ee
 
 import java.util.ArrayList;
 import java.util.Arrays;
@@ -56,21 +52,15 @@
     @SideOnly(Side.CLIENT)
     @Override
     public FontRenderer getFontRenderer(final ItemStack stack) {
-        return Minecraft.getMinecraft().fontRendererObj;
+        return Minecraft.getMinecraft().fontRenderer;
     }
 
     @SideOnly(Side.CLIENT)
     @Override
-<<<<<<< HEAD
     public void addInformation(final ItemStack stack, final EntityPlayer player, final List tooltip, final boolean advanced) {
         super.addInformation(stack, player, tooltip, advanced);
-        tooltip.add(StatCollector.translateToLocal(TOOLTIP_BOOK_CODE));
-=======
-    public void addInformation(final ItemStack stack, final EntityPlayer playerIn, final List<String> tooltip, final boolean advanced) {
-        super.addInformation(stack, playerIn, tooltip, advanced);
         final String info = StatCollector.translateToLocal(TOOLTIP_BOOK_CODE);
         tooltip.addAll(getFontRenderer(stack).listFormattedStringToWidth(info, li.cil.tis3d.common.Constants.MAX_TOOLTIP_WIDTH));
->>>>>>> 1c45c5ee
     }
 
     @Override
