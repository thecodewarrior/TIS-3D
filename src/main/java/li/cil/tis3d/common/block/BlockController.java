package li.cil.tis3d.common.block;

import li.cil.tis3d.common.TIS3D;
import li.cil.tis3d.common.init.Items;
import li.cil.tis3d.common.tile.TileEntityController;
import net.minecraft.block.Block;
import net.minecraft.block.material.Material;
import net.minecraft.entity.player.EntityPlayer;
import net.minecraft.item.Item;
import net.minecraft.item.ItemStack;
import net.minecraft.tileentity.TileEntity;
import net.minecraft.world.IBlockAccess;
import net.minecraft.world.World;
import net.minecraftforge.common.util.ForgeDirection;

/**
 * Block for the controller driving the casings.
 */
public final class BlockController extends Block {
    public BlockController() {
        super(Material.iron);
    }

    // --------------------------------------------------------------------- //
    // Common

    @Override
    public boolean isSideSolid(final IBlockAccess world, final int x, final int y, final int z, final ForgeDirection side) {
        // Allow levers to be placed on us (wouldn't work because of isFullCube = false otherwise).
        return true;
    }

    @Override
    public boolean renderAsNormalBlock() {
        // Prevent fences from visually connecting.
        return false;
    }

    @Override
    public int getRenderType() {
        return TIS3D.proxy.getControllerRenderId();
    }

    @Override
    public boolean hasTileEntity(final int metadata) {
        return true;
    }

    @Override
    public TileEntity createTileEntity(final World world, final int metadata) {
        return new TileEntityController();
    }

    @Override
    public boolean onBlockActivated(final World world, final int x, final int y, final int z, final EntityPlayer player, final int side, final float hitX, final float hitY, final float hitZ) {
        final ItemStack stack = player.getHeldItem();
        if (stack != null) {
            final Item item = stack.getItem();
            if (item == net.minecraft.init.Items.book) {
                if (!world.isRemote) {
                    if (!player.capabilities.isCreativeMode) {
                        stack.splitStack(1);
                    }
                    final ItemStack bookManual = new ItemStack(Items.bookManual);
                    if (player.inventory.addItemStackToInventory(bookManual)) {
                        player.inventoryContainer.detectAndSendChanges();
                    }
                    if (bookManual.stackSize > 0) {
                        player.func_146097_a(bookManual, false, false);
                    }
                }
                return true;
            }
        }
<<<<<<< HEAD
        return super.onBlockActivated(world, x, y, z, player, side, hitX, hitY, hitZ);
=======

        final TileEntity tileEntity = world.getTileEntity(pos);
        if (tileEntity instanceof TileEntityController) {
            final TileEntityController controller = (TileEntityController) tileEntity;

            if (!world.isRemote) {
                controller.forceStep();
            }

            return true;
        }

        return super.onBlockActivated(world, pos, state, player, side, hitX, hitY, hitZ);
>>>>>>> 3d28b551
    }

    // --------------------------------------------------------------------- //
    // Redstone

    @Override
    public boolean hasComparatorInputOverride() {
        return true;
    }

    @Override
    public int getComparatorInputOverride(final World world, final int x, final int y, final int z, final int side) {
        final TileEntity tileEntity = world.getTileEntity(x, y, z);
        if (tileEntity instanceof TileEntityController) {
            final TileEntityController controller = (TileEntityController) tileEntity;
            return controller.getState() == TileEntityController.ControllerState.READY ? 15 : 0;
        }
        return 0;
    }

    // --------------------------------------------------------------------- //
    // Networking

    @Override
    public void onNeighborBlockChange(final World world, final int x, final int y, final int z, final Block neighborBlock) {
        final TileEntity tileEntity = world.getTileEntity(x, y, z);
        if (tileEntity instanceof TileEntityController) {
            final TileEntityController controller = (TileEntityController) tileEntity;
            controller.checkNeighbors();
        }
        super.onNeighborBlockChange(world, x, y, z, neighborBlock);
    }
}<|MERGE_RESOLUTION|>--- conflicted
+++ resolved
@@ -72,11 +72,8 @@
                 return true;
             }
         }
-<<<<<<< HEAD
-        return super.onBlockActivated(world, x, y, z, player, side, hitX, hitY, hitZ);
-=======
 
-        final TileEntity tileEntity = world.getTileEntity(pos);
+        final TileEntity tileEntity = world.getTileEntity(x, y, z);
         if (tileEntity instanceof TileEntityController) {
             final TileEntityController controller = (TileEntityController) tileEntity;
 
@@ -87,8 +84,7 @@
             return true;
         }
 
-        return super.onBlockActivated(world, pos, state, player, side, hitX, hitY, hitZ);
->>>>>>> 3d28b551
+        return super.onBlockActivated(world, x, y, z, player, side, hitX, hitY, hitZ);
     }
 
     // --------------------------------------------------------------------- //
