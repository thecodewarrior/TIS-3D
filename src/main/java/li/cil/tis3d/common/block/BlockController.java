--- conflicted
+++ resolved
@@ -9,7 +9,6 @@
 import net.minecraft.item.Item;
 import net.minecraft.item.ItemStack;
 import net.minecraft.tileentity.TileEntity;
-import net.minecraft.util.EnumFacing;
 import net.minecraft.world.IBlockAccess;
 import net.minecraft.world.World;
 import net.minecraftforge.common.util.ForgeDirection;
@@ -102,40 +101,8 @@
         final TileEntity tileEntity = world.getTileEntity(x, y, z);
         if (tileEntity instanceof TileEntityController) {
             final TileEntityController controller = (TileEntityController) tileEntity;
-<<<<<<< HEAD
-            for (final EnumFacing facing : EnumFacing.values()) {
-                checkNeighbor(controller, facing);
-            }
-=======
             controller.checkNeighbors();
->>>>>>> f12bf19c
         }
         super.onNeighborBlockChange(world, x, y, z, neighborBlock);
     }
-<<<<<<< HEAD
-
-    private static void checkNeighbor(final TileEntityController controller, final EnumFacing facing) {
-        final int neighborX = controller.xCoord + facing.getFrontOffsetX();
-        final int neighborY = controller.yCoord + facing.getFrontOffsetY();
-        final int neighborZ = controller.zCoord + facing.getFrontOffsetZ();
-        if (controller.getWorldObj().blockExists(neighborX, neighborY, neighborZ)) {
-            final TileEntity neighborTileEntity = controller.getWorldObj().getTileEntity(neighborX, neighborY, neighborZ);
-            if (neighborTileEntity instanceof TileEntityController) {
-                // If we have a controller that means we have more than one in
-                // our multi-block. Rescan to enter appropriate error state.
-                controller.scheduleScan();
-            } else if (neighborTileEntity instanceof TileEntityCasing) {
-                // Rescan if we don't know that casing (yet).
-                final TileEntityCasing casing = (TileEntityCasing) neighborTileEntity;
-                if (casing.getController() != controller) {
-                    controller.scheduleScan();
-                }
-            }
-        } else {
-            // Make sure we notice we're on the border of the loaded area.
-            controller.scheduleScan();
-        }
-    }
-=======
->>>>>>> f12bf19c
 }