--- conflicted
+++ resolved
@@ -1,5 +1,6 @@
 package li.cil.tis3d.common.block;
 
+import cpw.mods.fml.common.registry.GameRegistry;
 import li.cil.tis3d.api.API;
 import li.cil.tis3d.api.ManualAPI;
 import li.cil.tis3d.api.machine.Face;
@@ -7,11 +8,8 @@
 import li.cil.tis3d.api.module.Module;
 import li.cil.tis3d.api.module.Redstone;
 import li.cil.tis3d.api.module.Rotatable;
-<<<<<<< HEAD
+import li.cil.tis3d.common.Constants;
 import li.cil.tis3d.common.TIS3D;
-=======
-import li.cil.tis3d.common.Constants;
->>>>>>> 7673002d
 import li.cil.tis3d.common.item.ItemBookManual;
 import li.cil.tis3d.common.tile.TileEntityCasing;
 import li.cil.tis3d.util.InventoryUtils;
@@ -26,17 +24,6 @@
 import net.minecraft.util.MovingObjectPosition;
 import net.minecraft.world.IBlockAccess;
 import net.minecraft.world.World;
-<<<<<<< HEAD
-=======
-import net.minecraftforge.client.model.obj.OBJModel;
-import net.minecraftforge.common.property.ExtendedBlockState;
-import net.minecraftforge.common.property.IExtendedBlockState;
-import net.minecraftforge.common.property.IUnlistedProperty;
-import net.minecraftforge.fml.common.registry.GameRegistry;
-
-import java.util.ArrayList;
-import java.util.List;
->>>>>>> 7673002d
 
 /**
  * Block for the module casings.
@@ -124,27 +111,18 @@
                     }
                 }
 
-<<<<<<< HEAD
+                // Let the module handle the activation.
                 final Module module = casing.getModule(Face.fromEnumFacing(facing));
-=======
-                // Let the module handle the activation.
-                final Module module = casing.getModule(Face.fromEnumFacing(side));
->>>>>>> 7673002d
                 if (module != null && module.onActivate(player, hitX, hitY, hitZ)) {
                     return true;
                 }
 
-<<<<<<< HEAD
-                final ItemStack oldModule = casing.getStackInSlot(side);
-=======
                 // Don't allow changing modules while casing is locked.
                 if (casing.isLocked()) {
                     return true;
                 }
 
-                //
-                final ItemStack oldModule = casing.getStackInSlot(side.ordinal());
->>>>>>> 7673002d
+                final ItemStack oldModule = casing.getStackInSlot(side);
                 if (oldModule != null) {
                     // Removing a present module from the casing.
                     if (!world.isRemote) {
@@ -157,12 +135,8 @@
                     }
                     return true;
                 } else {
-<<<<<<< HEAD
+                    // Installing a new module in the casing.
                     if (casing.canInsertItem(side, stack, side)) {
-=======
-                    // Installing a new module in the casing.
-                    if (casing.canInsertItem(side.ordinal(), stack, side)) {
->>>>>>> 7673002d
                         if (!world.isRemote) {
                             if (player.capabilities.isCreativeMode) {
                                 casing.setInventorySlotContents(side, stack.copy().splitStack(1));
