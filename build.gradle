--- conflicted
+++ resolved
@@ -53,18 +53,10 @@
 ext.simpleVersion = version
 version = "MC${config.minecraft.version}-${project.version}"
 
-<<<<<<< HEAD
 repositories {
     maven {
         url = "http://maven.cil.li/"
     }
-=======
-minecraft {
-    version = "${config.minecraft.version}-${config.forge.version}"
-    runDir = "run"
-    mappings = config.minecraft.mappings
-    replace "@VERSION@", project.simpleVersion
->>>>>>> f68e3cc9
 }
 
 configurations {
