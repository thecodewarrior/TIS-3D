--- conflicted
+++ resolved
@@ -51,11 +51,7 @@
 minecraft {
     version = "${config.minecraft.version}-${config.forge.version}"
     runDir = "run"
-<<<<<<< HEAD
-    mappings = "${config.minecraft.mappings}"
-=======
     mappings = config.minecraft.mappings
->>>>>>> f68e3cc9
     replace "@VERSION@", project.simpleVersion
 }
 
